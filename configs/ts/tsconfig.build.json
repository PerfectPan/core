{
  "references": [
    {
      "path": "./references/tsconfig.core-common.json"
    },
    {
      "path": "./references/tsconfig.connection.json"
    },
    {
      "path": "./references/tsconfig.terminal-server.json"
    },
    {
      "path": "./references/tsconfig.core-browser.json"
    },
    {
      "path": "./references/tsconfig.core-node.json"
    },
    {
      "path": "./references/tsconfig.file-service.json"
    },
    {
      "path": "./references/tsconfig.window.json"
    },
    {
      "path": "./references/tsconfig.workspace.json"
    },
    {
      "path": "./references/tsconfig.toolbar.json"
    },
    {
      "path": "./references/tsconfig.i18n.json"
    },
    {
      "path": "./references/tsconfig.theme.json"
    },
    {
      "path": "./references/tsconfig.activator-panel.json"
    },
    {
      "path": "./references/tsconfig.activator-bar.json"
    },
    {
      "path": "./references/tsconfig.status-bar.json"
    },
    {
      "path": "./references/tsconfig.bottom-panel.json"
    },
    {
      "path": "./references/tsconfig.main-layout.json"
    },
    {
      "path": "./references/tsconfig.doc-model.json"
    },
    {
      "path": "./references/tsconfig.static-resource.json"
    },
    {
      "path": "./references/tsconfig.editor.json"
    },
    {
      "path": "./references/tsconfig.doc-model.json"
    },
    {
      "path": "./references/tsconfig.activation-event.json"
    },
    {
      "path": "./references/tsconfig.monaco.json"
    },
    {
      "path": "./references/tsconfig.quick-open.json"
    },
    {
      "path": "./references/tsconfig.file-tree.json"
    },
    {
      "path": "./references/tsconfig.menu-bar.json"
    },
    {
      "path": "./references/tsconfig.terminal.json"
    },
    {
      "path": "./references/tsconfig.express-file-server.json"
    },
    {
      "path": "./references/tsconfig.git.json"
    },
    {
      "path": "./references/tsconfig.process.json"
    },
    {
      "path": "./references/tsconfig.search.json"
    },
    {
      "path": "./references/tsconfig.file-scheme.json"
    },
    {
      "path": "./references/tsconfig.output.json"
    },
    {
      "path": "./references/tsconfig.opened-editor.json"
    },
    {
      "path": "./references/tsconfig.explorer.json"
    },
    {
      "path": "./references/tsconfig.quick-open.json"
    },
    {
      "path": "./references/tsconfig.extension-storage.json"
    },
    {
      "path": "./references/tsconfig.feature-extension.json"
    },
    {
      "path": "./references/tsconfig.overlay.json"
    },
    {
      "path": "./references/tsconfig.vscode-extension.json"
    },
    {
      "path": "./references/tsconfig.userstorage.json"
    },
    {
      "path": "./references/tsconfig.preferences.json"
    },
    {
      "path": "./references/tsconfig.core-extension.json"
    },
    {
      "path": "./references/tsconfig.core-electron-main.json"
    },
    {
      "path": "./references/tsconfig.electron-basic.json"
    },
    {
      "path": "./references/tsconfig.navigation-bar.json"
    },
    {
      "path": "./references/tsconfig.startup.json"
    },
    {
<<<<<<< HEAD
      "path": "./references/tsconfig.terminal2.json"
=======
      "path": "./references/tsconfig.storage.json"
>>>>>>> c3867354
    }
  ]
}<|MERGE_RESOLUTION|>--- conflicted
+++ resolved
@@ -139,11 +139,10 @@
       "path": "./references/tsconfig.startup.json"
     },
     {
-<<<<<<< HEAD
       "path": "./references/tsconfig.terminal2.json"
-=======
+    },
+    {
       "path": "./references/tsconfig.storage.json"
->>>>>>> c3867354
     }
   ]
 }