--- conflicted
+++ resolved
@@ -52,14 +52,13 @@
       "path": "./references/tsconfig.terminal.json"
     },
     {
-<<<<<<< HEAD
       "path": "./references/tsconfig.static-resource.json"
     },
     {
       "path": "./references/tsconfig.express-file-server.json"
-=======
+    },
+    {
       "path": "./references/tsconfig.language.json"
->>>>>>> 4455ad53
     }
   ]
 }