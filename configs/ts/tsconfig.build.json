{
  "references": [
    {
      "path": "./references/tsconfig.core.json"
    },
    {
      "path": "./references/tsconfig.core-browser.json"
    },
    {
      "path": "./references/tsconfig.core-node.json"
    },
    {
      "path": "./references/tsconfig.file-tree.json"
    },
    {
      "path": "./references/tsconfig.main-layout.json"
    },
    {
      "path": "./references/tsconfig.monaco.json"
    },
    {
<<<<<<< HEAD
      "path": "./references/tsconfig.doc-model.json"
=======
      "path": "./references/tsconfig.side-panel.json"
>>>>>>> 4d71ef3e
    },
    {
      "path": "./references/tsconfig.editor.json"
    }
  ]
}<|MERGE_RESOLUTION|>--- conflicted
+++ resolved
@@ -19,11 +19,10 @@
       "path": "./references/tsconfig.monaco.json"
     },
     {
-<<<<<<< HEAD
+      "path": "./references/tsconfig.side-panel.json"
+    },
+    {
       "path": "./references/tsconfig.doc-model.json"
-=======
-      "path": "./references/tsconfig.side-panel.json"
->>>>>>> 4d71ef3e
     },
     {
       "path": "./references/tsconfig.editor.json"
