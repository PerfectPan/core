{
  "references": [
    {
      "path": "./references/tsconfig.connection.json"
    },
    {
      "path": "./references/tsconfig.core-common.json"
    },
    {
      "path": "./references/tsconfig.core-browser.json"
    },
    {
      "path": "./references/tsconfig.core-node.json"
    },
    {
      "path": "./references/tsconfig.file-service.json"
    },
    {
      "path": "./references/tsconfig.main-layout.json"
    },
    {
      "path": "./references/tsconfig.side-panel.json"
    },
    {
      "path": "./references/tsconfig.monaco.json"
    },
    {
      "path": "./references/tsconfig.doc-model.json"
    },
    {
      "path": "./references/tsconfig.editor.json"
    },
    {
      "path": "./references/tsconfig.file-tree.json"
    },
    {
      "path": "./references/tsconfig.i18n.json"
    },
    {
      "path": "./references/tsconfig.status-bar.json"
    },
    {
<<<<<<< HEAD
      "path": "./references/tsconfig.terminal.json"
=======
      "path": "./references/tsconfig.menu-bar.json"
>>>>>>> 5d169940
    }
  ]
}<|MERGE_RESOLUTION|>--- conflicted
+++ resolved
@@ -40,11 +40,10 @@
       "path": "./references/tsconfig.status-bar.json"
     },
     {
-<<<<<<< HEAD
+      "path": "./references/tsconfig.menu-bar.json"
+    },
+    {
       "path": "./references/tsconfig.terminal.json"
-=======
-      "path": "./references/tsconfig.menu-bar.json"
->>>>>>> 5d169940
     }
   ]
 }