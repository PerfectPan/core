{
  "extends": "./tsconfig.base.json",
  "compilerOptions": {
    "baseUrl": "..",
    "paths": {
      "@ali/ide-core-common": [
        "../packages/core-common/src/index.ts"
      ],
      "@ali/ide-core-common/lib/*": [
        "../packages/core-common/src/*"
      ],
      "@ali/ide-core-browser": [
        "../packages/core-browser/src/index.ts"
      ],
      "@ali/ide-core-browser/lib/*": [
        "../packages/core-browser/src/*"
      ],
      "@ali/ide-core-node": [
        "../packages/core-node/src/index.ts"
      ],
      "@ali/ide-core-node/lib/*": [
        "../packages/core-node/src/*"
      ],
      "@ali/ide-doc-model": [
        "../packages/doc-model/src/index.ts"
      ],
      "@ali/ide-doc-model/lib/*": [
        "../packages/doc-model/src/*"
      ],
      "@ali/ide-file-service": [
        "../packages/file-service/src/index.ts"
      ],
      "@ali/ide-file-service/lib/*": [
        "../packages/file-service/src/*"
      ],
      "@ali/ide-main-layout": [
        "../packages/main-layout/src/index.ts"
      ],
      "@ali/ide-main-layout/lib/*": [
        "../packages/main-layout/src/*"
      ],
      "@ali/ide-menu-bar": [
        "../packages/menu-bar/src/index.ts"
      ],
      "@ali/ide-menu-bar/lib/*": [
        "../packages/menu-bar/src/*"
      ],
      "@ali/ide-activation-event": [
        "../packages/activation-event/src/index.ts"
      ],
      "@ali/ide-activation-event/lib/*": [
        "../packages/activation-event/src/*"
      ],
      "@ali/ide-monaco": [
        "../packages/monaco/src/index.ts"
      ],
      "@ali/ide-monaco/lib/*": [
        "../packages/monaco/src/*"
      ],
      "@ali/ide-editor": [
        "../packages/editor/src/index.ts"
      ],
      "@ali/ide-editor/lib/*": [
        "../packages/editor/src/*"
      ],
      "@ali/ide-activator-panel": [
        "../packages/activator-panel/src/index.ts"
      ],
      "@ali/ide-activator-panel/lib/*": [
        "../packages/activator-panel/src/*"
      ],
      "@ali/ide-activator-bar": [
        "../packages/activator-bar/src/index.ts"
      ],
      "@ali/ide-activator-bar/lib/*": [
        "../packages/activator-bar/src/*"
      ],
      "@ali/ide-file-tree": [
        "../packages/file-tree/src/index.ts"
      ],
      "@ali/ide-file-tree/lib/*": [
        "../packages/file-tree/src/*"
      ],
      "@ali/ide-connection": [
        "../packages/connection/src/index.ts"
      ],
      "@ali/ide-connection/lib/*": [
        "../packages/connection/src/*"
      ],
      "@ali/ide-i18n": [
        "../packages/i18n/src/index.ts"
      ],
      "@ali/ide-i18n/lib/*": [
        "../packages/i18n/src/*"
      ],
      "@ali/ide-status-bar": [
        "../packages/status-bar/src/index.ts"
      ],
      "@ali/ide-status-bar/lib/*": [
        "../packages/status-bar/src/*"
      ],
      "@ali/ide-terminal": [
        "../packages/terminal/src/index.ts"
      ],
      "@ali/ide-terminal/lib/*": [
        "../packages/terminal/src/*"
      ],
      "@ali/ide-terminal-server": [
        "../packages/terminal-server/src/index.ts"
      ],
      "@ali/ide-terminal-server/lib/*": [
        "../packages/terminal-server/src/*"
      ],
      "@ali/ide-static-resource": [
        "../packages/static-resource/src/index.ts"
      ],
      "@ali/ide-static-resource/lib/*": [
        "../packages/static-resource/src/*"
      ],
      "@ali/ide-express-file-server": [
        "../packages/express-file-server/src/index.ts"
      ],
      "@ali/ide-express-file-server/lib/*": [
        "../packages/express-file-server/src/*"
      ],
      "@ali/ide-language": [
        "../packages/language/src/index.ts"
      ],
      "@ali/ide-language/lib/*": [
        "../packages/language/src/*"
      ],
      "@ali/ide-git": [
        "../packages/git/src/index.ts"
      ],
      "@ali/ide-git/lib/*": [
        "../packages/git/src/*"
      ],
      "@ali/ide-search": [
        "../packages/search/src/index.ts"
      ],
      "@ali/ide-search/lib/*": [
        "../packages/search/src/*"
      ],
      "@ali/ide-bottom-panel": [
        "../packages/bottom-panel/src/index.ts"
      ],
      "@ali/ide-bottom-panel/lib/*": [
        "../packages/bottom-panel/src/*"
      ],
      "@ali/ide-language-server": [
        "../packages/language-server/src/index.ts"
      ],
      "@ali/ide-language-server/lib/*": [
        "../packages/language-server/src/*"
      ],
      "@ali/ide-file-scheme": [
        "../packages/file-scheme/src/index.ts"
      ],
      "@ali/ide-file-scheme/lib/*": [
        "../packages/file-scheme/src/*"
      ],
      "@ali/ide-output": [
        "../packages/output/src/index.ts"
      ],
      "@ali/ide-output/lib/*": [
        "../packages/output/src/*"
      ],
      "@ali/ide-explorer": [
        "../packages/explorer/src/index.ts"
      ],
      "@ali/ide-explorer/lib/*": [
        "../packages/explorer/src/*"
      ],
      "@ali/ide-quick-open": [
        "../packages/quick-open/src/index.ts"
      ],
      "@ali/ide-quick-open/lib/*": [
        "../packages/quick-open/src/*"
      ],
      "@ali/ide-feature-extension": [
        "../packages/feature-extension/src/index.ts"
      ],
      "@ali/ide-feature-extension/lib/*": [
        "../packages/feature-extension/src/*"
      ],
      "@ali/ide-vscode-extension": [
        "../packages/vscode-extension/src/index.ts"
      ],
      "@ali/ide-vscode-extension/lib/*": [
        "../packages/vscode-extension/src/*"
      ],
      "@ali/ide-theme": [
        "../packages/theme/src/index.ts"
      ],
      "@ali/ide-theme/lib/*": [
        "../packages/theme/src/*"
      ],
      "@ali/ide-process": [
        "../packages/process/src/index.ts"
      ],
      "@ali/ide-process/lib/*": [
        "../packages/process/src/*"
      ],
      "@ali/ide-preferences": [
        "../packages/preferences/src/index.ts"
      ],
      "@ali/ide-preferences/lib/*": [
        "../packages/preferences/src/*"
      ],
      "@ali/ide-workspace": [
        "../packages/workspace/src/index.ts"
      ],
      "@ali/ide-workspace/lib/*": [
        "../packages/workspace/src/*"
      ],
      "@ali/ide-core-extension": [
        "../packages/core-extension/src/index.ts"
      ],
      "@ali/ide-core-extension/lib/*": [
        "../packages/core-extension/src/*"
      ],
      "@ali/ide-opened-editor": [
        "../packages/opened-editor/src/index.ts"
      ],
      "@ali/ide-opened-editor/lib/*": [
        "../packages/opened-editor/src/*"
      ],
      "@ali/ide-userstorage": [
        "../packages/userstorage/src/index.ts"
      ],
      "@ali/ide-userstorage/lib/*": [
        "../packages/userstorage/src/*"
      ],
      "@ali/ide-core-electron-main": [
        "../packages/core-electron-main/src/index.ts"
      ],
      "@ali/ide-core-electron-main/lib/*": [
        "../packages/core-electron-main/src/*"
      ],
      "@ali/ide-electron-basic": [
        "../packages/electron-basic/src/index.ts"
      ],
      "@ali/ide-electron-basic/lib/*": [
        "../packages/electron-basic/src/*"
      ],
      "@ali/ide-toolbar": [
        "../packages/toolbar/src/index.ts"
      ],
      "@ali/ide-toolbar/lib/*": [
        "../packages/toolbar/src/*"
      ],
      "@ali/ide-navigation-bar": [
        "../packages/navigation-bar/src/index.ts"
      ],
      "@ali/ide-navigation-bar/lib/*": [
        "../packages/navigation-bar/src/*"
      ],
      "@ali/ide-startup": [
        "../packages/startup/src/index.ts"
      ],
      "@ali/ide-startup/lib/*": [
        "../packages/startup/src/*"
      ],
      "@ali/ide-overlay": [
        "../packages/overlay/src/index.ts"
      ],
      "@ali/ide-overlay/lib/*": [
        "../packages/overlay/src/*"
      ],
      "@ali/ide-window": [
        "../packages/window/src/index.ts"
      ],
      "@ali/ide-window/lib/*": [
        "../packages/window/src/*"
      ],
<<<<<<< HEAD
      "@ali/ide-terminal2": [
        "../packages/terminal2/src/index.ts"
      ],
      "@ali/ide-terminal2/lib/*": [
        "../packages/terminal2/src/*"
=======
      "@ali/ide-extension-storage": [
        "../packages/extension-storage/src/index.ts"
      ],
      "@ali/ide-extension-storage/lib/*": [
        "../packages/extension-storage/src/*"
      ],
      "@ali/ide-storage": [
        "../packages/storage/src/index.ts"
      ],
      "@ali/ide-storage/lib/*": [
        "../packages/storage/src/*"
>>>>>>> c3867354
      ]
    }
  }
}<|MERGE_RESOLUTION|>--- conflicted
+++ resolved
@@ -273,13 +273,12 @@
       "@ali/ide-window/lib/*": [
         "../packages/window/src/*"
       ],
-<<<<<<< HEAD
       "@ali/ide-terminal2": [
         "../packages/terminal2/src/index.ts"
       ],
       "@ali/ide-terminal2/lib/*": [
         "../packages/terminal2/src/*"
-=======
+      ],
       "@ali/ide-extension-storage": [
         "../packages/extension-storage/src/index.ts"
       ],
@@ -291,7 +290,6 @@
       ],
       "@ali/ide-storage/lib/*": [
         "../packages/storage/src/*"
->>>>>>> c3867354
       ]
     }
   }
