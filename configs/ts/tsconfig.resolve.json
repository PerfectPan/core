--- conflicted
+++ resolved
@@ -225,13 +225,12 @@
       "@ali/ide-opened-editor/lib/*": [
         "../packages/opened-editor/src/*"
       ],
-<<<<<<< HEAD
       "@ali/ide-userstorage": [
         "../packages/userstorage/src/index.ts"
       ],
       "@ali/ide-userstorage/lib/*": [
         "../packages/userstorage/src/*"
-=======
+      ],
       "@ali/ide-core-electron-main": [
         "../packages/core-electron-main/src/index.ts"
       ],
@@ -243,7 +242,6 @@
       ],
       "@ali/ide-electron-basic/lib/*": [
         "../packages/electron-basic/src/*"
->>>>>>> e1b67877
       ]
     }
   }
