const { JSDOM } = require('jsdom');
<<<<<<< HEAD
=======

>>>>>>> e716c4e6
const jsdom = new JSDOM('<div id="main"></div>', {
  // https://github.com/jsdom/jsdom#basic-options
  // 禁用掉 resources: usable, 采用 jsdom 默认策略不加载 subresources
  // 避免测试用例加载 external subresource, 如 iconfont 的 css 挂掉
  // resources: 'usable',
  runScripts: 'dangerously',
  url: 'http://localhost/?id=1',
});
global.document = jsdom.window.document;
let text = '';
global.navigator = Object.assign(jsdom.window.navigator, {
  clipboard: {
    writeText(value) {
      text = value;
    },
    readText() {
      return text;
    },
  },
});
global.Element = jsdom.window.Element;
global.HTMLDivElement = jsdom.window.HTMLDivElement;
global.HTMLSpanElement = jsdom.window.HTMLSpanElement;
global.fetch = jsdom.window.fetch;
global.location = jsdom.window.location;
global.getComputedStyle = jsdom.window.getComputedStyle;
global.window = jsdom.window;
global.DOMParser = jsdom.window.DOMParser;
global.MutationObserver = jsdom.window.MutationObserver;
global.KeyboardEvent = jsdom.window.KeyboardEvent;
global.requestAnimationFrame = (fn) => setTimeout(fn, 16);
global.cancelAnimationFrame = (timer) => {
  clearTimeout(timer);
};
jsdom.window.requestAnimationFrame = (fn) => setTimeout(fn, 16);
jsdom.window.cancelAnimationFrame = (timer) => {
  clearTimeout(timer);
};
global.document.queryCommandSupported = () => {};
global.document.execCommand = () => {};
global.HTMLElement = jsdom.window.HTMLElement;
global.self = global;
global.TextEncoder = TextEncoder;
global.TextDecoder = TextDecoder;

global.ElectronIpcRenderer = {
  send: () => {},
  removeListener: () => {},
  on: () => {},
};

class MockLocalStorage {
  constructor() {
    this.store = {};
  }

  clear() {
    this.store = {};
  }

  getItem(key) {
    return this.store[key] || null;
  }

  setItem(key, value) {
    this.store[key] = value.toString();
  }

  removeItem(key) {
    delete this.store[key];
  }
}

global.localStorage = new MockLocalStorage();

process.env.IS_JEST_TEST = true;

// https://jestjs.io/docs/manual-mocks#mocking-methods-which-are-not-implemented-in-jsdom
Object.defineProperty(window, 'matchMedia', {
  writable: true,
  value: jest.fn().mockImplementation((query) => ({
    matches: false,
    media: query,
    onchange: null,
    addListener: jest.fn(), // deprecated
    removeListener: jest.fn(), // deprecated
    addEventListener: jest.fn(),
    removeEventListener: jest.fn(),
    dispatchEvent: jest.fn(),
  })),
});<|MERGE_RESOLUTION|>--- conflicted
+++ resolved
@@ -1,8 +1,4 @@
 const { JSDOM } = require('jsdom');
-<<<<<<< HEAD
-=======
-
->>>>>>> e716c4e6
 const jsdom = new JSDOM('<div id="main"></div>', {
   // https://github.com/jsdom/jsdom#basic-options
   // 禁用掉 resources: usable, 采用 jsdom 默认策略不加载 subresources
