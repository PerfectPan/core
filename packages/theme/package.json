{
  "name": "@opensumi/ide-theme",
  "version": "2.21.10",
  "files": [
    "lib",
    "src"
  ],
  "license": "MIT",
  "main": "lib/index.js",
  "typings": "lib/index.d.ts",
  "scripts": {
    "prepublishOnly": "yarn run build",
    "build": "tsc --build ../../configs/ts/references/tsconfig.theme.json"
  },
  "repository": {
    "type": "git",
    "url": "git@github.com:opensumi/core.git"
  },
  "dependencies": {
    "@opensumi/ide-core-common": "2.21.10"
  },
  "devDependencies": {
    "@opensumi/ide-core-browser": "2.21.10",
    "@opensumi/ide-dev-tool": "^1.3.1",
<<<<<<< HEAD
    "@opensumi/ide-file-service": "2.21.9",
    "@opensumi/ide-static-resource": "2.21.9"
=======
    "@opensumi/ide-file-service": "2.21.10",
    "@opensumi/ide-logs": "2.21.10",
    "@opensumi/ide-static-resource": "2.21.10"
>>>>>>> 571756af
  }
}<|MERGE_RESOLUTION|>--- conflicted
+++ resolved
@@ -22,13 +22,7 @@
   "devDependencies": {
     "@opensumi/ide-core-browser": "2.21.10",
     "@opensumi/ide-dev-tool": "^1.3.1",
-<<<<<<< HEAD
-    "@opensumi/ide-file-service": "2.21.9",
-    "@opensumi/ide-static-resource": "2.21.9"
-=======
     "@opensumi/ide-file-service": "2.21.10",
-    "@opensumi/ide-logs": "2.21.10",
     "@opensumi/ide-static-resource": "2.21.10"
->>>>>>> 571756af
   }
 }