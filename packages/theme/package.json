{
  "name": "@opensumi/ide-theme",
  "version": "2.21.13",
  "files": [
    "lib",
    "src"
  ],
  "license": "MIT",
  "main": "lib/index.js",
  "typings": "lib/index.d.ts",
  "scripts": {
    "prepublishOnly": "yarn run build",
    "build": "tsc --build ../../configs/ts/references/tsconfig.theme.json"
  },
  "repository": {
    "type": "git",
    "url": "git@github.com:opensumi/core.git"
  },
  "dependencies": {
<<<<<<< HEAD
    "@opensumi/ide-core-common": "workspace:*"
  },
  "devDependencies": {
    "@opensumi/ide-core-browser": "workspace:*",
    "@opensumi/ide-dev-tool": "workspace:*",
    "@opensumi/ide-file-service": "workspace:*",
    "@opensumi/ide-logs": "workspace:*",
    "@opensumi/ide-static-resource": "workspace:*"
=======
    "@opensumi/ide-core-common": "2.21.13"
  },
  "devDependencies": {
    "@opensumi/ide-core-browser": "2.21.13",
    "@opensumi/ide-dev-tool": "^1.3.1",
    "@opensumi/ide-file-service": "2.21.13",
    "@opensumi/ide-logs": "2.21.13",
    "@opensumi/ide-static-resource": "2.21.13"
>>>>>>> 1480afac
  }
}<|MERGE_RESOLUTION|>--- conflicted
+++ resolved
@@ -17,7 +17,6 @@
     "url": "git@github.com:opensumi/core.git"
   },
   "dependencies": {
-<<<<<<< HEAD
     "@opensumi/ide-core-common": "workspace:*"
   },
   "devDependencies": {
@@ -26,15 +25,5 @@
     "@opensumi/ide-file-service": "workspace:*",
     "@opensumi/ide-logs": "workspace:*",
     "@opensumi/ide-static-resource": "workspace:*"
-=======
-    "@opensumi/ide-core-common": "2.21.13"
-  },
-  "devDependencies": {
-    "@opensumi/ide-core-browser": "2.21.13",
-    "@opensumi/ide-dev-tool": "^1.3.1",
-    "@opensumi/ide-file-service": "2.21.13",
-    "@opensumi/ide-logs": "2.21.13",
-    "@opensumi/ide-static-resource": "2.21.13"
->>>>>>> 1480afac
   }
 }