import { Injectable, Autowired } from '@opensumi/di';
import {
  URI,
  PreferenceService,
  PreferenceSchemaProvider,
  IPreferenceSettingsService,
  Emitter,
  Event,
  ILogger,
  CODICON_OWNER,
  path,
  Deferred,
  OnEvent,
  WithEventBus,
  ExtensionDidContributes,
  Schemes,
} from '@opensumi/ide-core-browser';
<<<<<<< HEAD
=======
import { GeneralSettingsId } from '@opensumi/ide-core-common';
import { Path } from '@opensumi/ide-core-common/lib/path';
>>>>>>> d4ec5008
import { StaticResourceService } from '@opensumi/ide-static-resource/lib/browser';

import {
  ThemeType,
  IIconService,
  ThemeContribution,
  getThemeId,
  IIconTheme,
  getThemeTypeSelector,
  IconType,
  IconShape,
  IconThemeInfo,
} from '../common';

import { IconThemeStore } from './icon-theme-store';

import './icon.less';

<<<<<<< HEAD
const { Path } = path;

export const ICON_THEME_SETTING = 'general.icon';
=======
export const ICON_THEME_SETTING = GeneralSettingsId.Icon;
>>>>>>> d4ec5008

@Injectable()
export class IconService extends WithEventBus implements IIconService {
  @Autowired()
  staticResourceService: StaticResourceService;

  @Autowired()
  iconThemeStore: IconThemeStore;

  @Autowired(PreferenceService)
  private preferenceService: PreferenceService;

  @Autowired(PreferenceSchemaProvider)
  private preferenceSchemaProvider: PreferenceSchemaProvider;

  @Autowired(IPreferenceSettingsService)
  private preferenceSettings: IPreferenceSettingsService;

  @Autowired(ILogger)
  private readonly logger: ILogger;

  iconThemeLoaded: Deferred<void> = new Deferred<void>();

  private themeChangeEmitter: Emitter<IIconTheme> = new Emitter();

  public onThemeChange: Event<IIconTheme> = this.themeChangeEmitter.event;

  private iconThemes: Map<string, IIconTheme> = new Map();

  private iconContributionRegistry: Map<string, { contribution: ThemeContribution; basePath: URI }> = new Map();

  public currentThemeId: string;
  public currentTheme: IIconTheme;
  private latestApplyTheme: string;

  private iconMap: Map<string, string> = new Map();

  // eg. $(codicon/sync~spin)
  private _regexFromString = /^\$\(([a-z.]+\/)?([a-z-]+)(~[a-z]+)?\)$/i;

  private getPath(basePath: string, relativePath: string): URI {
    if (relativePath.startsWith('./')) {
      return URI.file(new Path(basePath).join(relativePath.replace(/^\.\//, '')).toString());
    } else if (/^http(s)?/.test(relativePath)) {
      return new URI(relativePath);
    } else if (basePath) {
      return URI.file(new Path(basePath).join(relativePath).toString());
    } else if (/^file:\/\//.test(relativePath)) {
      return new URI(relativePath);
    } else {
      return URI.file(relativePath);
    }
  }

  constructor() {
    super();
    this.listen();
  }

  private listen() {
    this.preferenceService.onPreferenceChanged(async (e) => {
      if (e.preferenceName === ICON_THEME_SETTING && this.iconContributionRegistry.has(e.newValue)) {
        await this.applyTheme(this.preferenceService.get<string>(ICON_THEME_SETTING)!);
      }
    });
  }

  private styleSheetCollection = '';

  private appendStylesTimer: number | undefined;
  private appendStyleCounter = 0;

  private doAppend(targetElement: HTMLElement | null) {
    targetElement?.append(this.styleSheetCollection);
    this.styleSheetCollection = '';
    this.appendStylesTimer = undefined;
    this.appendStyleCounter = 0;
    clearTimeout(this.appendStylesTimer);
  }

  protected appendStyleSheet(styleSheet: string, fromExtension = false) {
    let iconStyleNode = document.getElementById('plugin-icons');
    if (!iconStyleNode) {
      iconStyleNode = document.createElement('style');
      iconStyleNode.id = 'plugin-icons';
      document.getElementsByTagName('head')[0].appendChild(iconStyleNode);
    }

    // 非插件进程注册的 icon 正常 append
    if (!fromExtension) {
      iconStyleNode.append(styleSheet);
      return;
    }

    // 针对插件进程注册的 icon 进行 append 分段处理
    // 避免因为过多 icon 导致页面卡顿
    // 例如 GitLens 插件会注册超过 800 个 icon
    this.styleSheetCollection += '\r\n' + styleSheet;
    this.appendStyleCounter += 1;

    // 超过 100 个样式
    if (this.appendStyleCounter >= 150 && this.appendStylesTimer) {
      clearTimeout(this.appendStylesTimer);
      this.doAppend(iconStyleNode);
    }

    if (!this.appendStylesTimer) {
      // 超过 100 毫秒
      this.appendStylesTimer = window.setTimeout(() => {
        this.doAppend(iconStyleNode);
      }, 100);
    }
  }

  protected getRandomIconClass() {
    return `icon-${Math.random().toString(36).slice(-8)}`;
  }

  protected getMaskStyleSheet(iconUrl: string, className: string, baseTheme?: string): string {
    const cssRule = `${baseTheme || ''} .${className} {-webkit-mask: url("${iconUrl}") no-repeat 50% 50% / 24px;}`;
    return cssRule;
  }

  protected getMaskStyleSheetWithStaticService(path: URI, className: string, baseTheme?: string): string {
    const iconUrl =
      path.scheme === Schemes.file
        ? this.staticResourceService.resolveStaticResource(path).toString()
        : path.toString();
    return this.getMaskStyleSheet(iconUrl, className, baseTheme);
  }

  protected getBackgroundStyleSheet(iconUrl: string, className: string, baseTheme?: string): string {
    const cssRule = `${
      baseTheme || ''
    } .${className} {background: url("${iconUrl}") no-repeat 50% 50%;background-size:contain;}`;
    return cssRule;
  }

  protected getBackgroundStyleSheetWithStaticService(path: URI, className: string, baseTheme?: string): string {
    const iconUrl =
      path.scheme === Schemes.file
        ? this.staticResourceService.resolveStaticResource(path).toString()
        : path.toString();
    return this.getBackgroundStyleSheet(iconUrl, className, baseTheme);
  }

  fromString(str: string): string | undefined {
    if (typeof str !== 'string') {
      return undefined;
    }
    const matched = str.match(this._regexFromString);
    if (!matched) {
      return undefined;
    }
    const [, owner, name, modifier] = matched;
    const iconOwner = owner ? owner.slice(0, -1) : CODICON_OWNER;
    let className = `${iconOwner} ${iconOwner}-${name}`;
    if (modifier) {
      className += ` ${modifier.slice(1)}`;
    }
    return className;
  }

  fromIcon(
    basePath = '',
    icon?: { [index in ThemeType]: string } | string,
    type: IconType = IconType.Mask,
    shape: IconShape = IconShape.Square,
    fromExtension = false,
  ): string | undefined {
    if (!icon) {
      return;
    }
    const iconPath = typeof icon === 'string' ? icon : icon.dark;
    const iconId = `${basePath}-${iconPath}-${type}-${shape}`;
    if (this.iconMap.get(iconId)) {
      return this.iconMap.get(iconId);
    }
    const randomClass = this.getRandomIconClass();
    if (typeof icon === 'string') {
      /**
       * 处理 data:image 格式，/^data:image\//
       * 如 data:image/svg+xml or data:image/gif;base64,
       * 此时无需 static service
       */
      if (type === IconType.Base64) {
        this.appendStyleSheet(this.getBackgroundStyleSheet(icon, randomClass), fromExtension);
      } else {
        const targetPath = this.getPath(basePath, icon);
        if (type === IconType.Mask) {
          this.appendStyleSheet(this.getMaskStyleSheetWithStaticService(targetPath, randomClass), fromExtension);
        } else {
          this.appendStyleSheet(this.getBackgroundStyleSheetWithStaticService(targetPath, randomClass), fromExtension);
        }
      }
    } else {
      // eslint-disable-next-line guard-for-in
      for (const themeType in icon) {
        const themeSelector = getThemeTypeSelector(themeType as ThemeType);
        const targetPath = this.getPath(basePath, icon[themeType]);
        if (type === IconType.Mask) {
          this.appendStyleSheet(
            this.getMaskStyleSheetWithStaticService(targetPath, randomClass, `.${themeSelector}`),
            fromExtension,
          );
        } else {
          this.appendStyleSheet(
            this.getBackgroundStyleSheetWithStaticService(targetPath, randomClass, `.${themeSelector}`),
            fromExtension,
          );
        }
      }
    }
    const targetIconClass = [
      'kaitian-icon',
      randomClass,
      {
        [IconType.Background]: 'background-mode',
        [IconType.Base64]: 'background-mode',
        [IconType.Mask]: 'mask-mode',
      }[type],
      shape === IconShape.Circle ? 'circle' : '',
    ].join(' ');
    this.iconMap.set(iconId, targetIconClass);
    return targetIconClass;
  }

  @OnEvent(ExtensionDidContributes)
  async onDidExtensionContributes() {
    await this.updateIconThemes();
    this.iconThemeLoaded.resolve();
  }

  get preferenceThemeId(): string | undefined {
    return this.preferenceService.get<string>(ICON_THEME_SETTING);
  }

  private async updateIconThemes() {
    const themeMap = this.getAvailableThemeInfos().reduce((pre: Map<string, string>, cur: IconThemeInfo) => {
      if (!pre.has(cur.themeId)) {
        pre.set(cur.themeId, cur.name);
      }
      return pre;
    }, new Map());

    this.preferenceSettings.setEnumLabels(ICON_THEME_SETTING, Object.fromEntries(themeMap.entries()));
    // 当前没有主题，或没有缓存的主题时，将第一个注册主题设置为当前主题
    if (!this.currentTheme) {
      if (!this.preferenceThemeId || !themeMap.has(this.preferenceThemeId)) {
        const themeId = Array.from(themeMap.keys())[0];
        if (themeId) {
          await this.applyTheme(themeId);
        }
      }
    }
  }

  registerIconThemes(iconContributions: ThemeContribution[], basePath: URI) {
    for (const contribution of iconContributions) {
      const themeId = getThemeId(contribution);
      this.iconContributionRegistry.set(themeId, { contribution, basePath });
      if (this.preferenceThemeId && this.preferenceThemeId === themeId) {
        this.applyTheme(this.preferenceThemeId);
      }
    }

    const currentSchemas = this.preferenceSchemaProvider.getPreferenceProperty(ICON_THEME_SETTING);
    if (currentSchemas) {
      delete currentSchemas.scope;
    }
    this.preferenceSchemaProvider.setSchema(
      {
        properties: {
          [ICON_THEME_SETTING]: {
            ...currentSchemas,
            enum: this.getAvailableThemeInfos().map((info) => info.themeId),
          },
        },
      },
      true,
    );

    this.updateIconThemes();
  }

  getAvailableThemeInfos(): IconThemeInfo[] {
    const themeInfos: IconThemeInfo[] = [];
    for (const { contribution } of this.iconContributionRegistry.values()) {
      const { label, id } = contribution;
      themeInfos.push({
        themeId: id || getThemeId(contribution),
        name: label,
      });
    }
    return themeInfos;
  }

  async getIconTheme(themeId: string): Promise<IIconTheme | undefined> {
    let theme = this.iconThemes.get(themeId);
    if (theme) {
      return theme;
    }
    const extContribution = this.iconContributionRegistry.get(themeId);
    if (extContribution) {
      theme = await this.iconThemeStore.getIconTheme(extContribution.contribution, extContribution.basePath);
      return theme;
    }
    return;
  }

  async applyTheme(themeId: string) {
    this.toggleIconVisible(true);
    if (this.currentTheme && this.currentThemeId === themeId) {
      return;
    }
    /**
     * 这里 `applyTheme` 默认应该按照最后一个应用的主题进行加载
     * 但由于 `getIconTheme` 存在时序问题，例如：
     * 主题 A，E，分别由插件 A，E 贡献
     * 这里先调用 applyTheme(E), 再调用 applyTheme(A)
     * 旧的逻辑由于插件 A ... E 的加载顺序问题，会存在 A 比 E 快加载的情况导致最终应用了错误的主题
     *
     * 故这里增加额外判断，保障最后一个加载的主题应用
     */
    this.latestApplyTheme = themeId;
    const iconThemeData = await this.getIconTheme(themeId);
    if (this.latestApplyTheme !== themeId) {
      return;
    }
    if (!iconThemeData) {
      this.logger.warn('Target IconTheme extension not detected, use built-in icons.');
      document.getElementsByTagName('body')[0].classList.add('default-file-icons');
      this.iconThemeLoaded.resolve();
      return;
    }
    this.currentThemeId = themeId;
    document.getElementsByTagName('body')[0].classList.remove('default-file-icons');
    this.currentTheme = iconThemeData;
    const { styleSheetContent } = iconThemeData;
    let styleNode = document.getElementById('icon-style');
    if (styleNode) {
      styleNode.innerHTML = styleSheetContent;
    } else {
      styleNode = document.createElement('style');
      styleNode.id = 'icon-style';
      styleNode.innerHTML = styleSheetContent;
      document.getElementsByTagName('head')[0].appendChild(styleNode);
    }
    this.themeChangeEmitter.fire(this.currentTheme);

    if (!this.preferenceThemeId) {
      this.iconThemeLoaded.resolve();
    }
  }

  toggleIconVisible(show?: boolean) {
    const rootNode = document.getElementsByTagName('body')[0]!;
    if (show === undefined) {
      rootNode.classList.toggle('show-file-icons');
    } else if (show === true) {
      rootNode.classList.add('show-file-icons');
    } else {
      rootNode.classList.remove('show-file-icons');
    }
  }
}<|MERGE_RESOLUTION|>--- conflicted
+++ resolved
@@ -15,11 +15,6 @@
   ExtensionDidContributes,
   Schemes,
 } from '@opensumi/ide-core-browser';
-<<<<<<< HEAD
-=======
-import { GeneralSettingsId } from '@opensumi/ide-core-common';
-import { Path } from '@opensumi/ide-core-common/lib/path';
->>>>>>> d4ec5008
 import { StaticResourceService } from '@opensumi/ide-static-resource/lib/browser';
 
 import {
@@ -38,13 +33,9 @@
 
 import './icon.less';
 
-<<<<<<< HEAD
 const { Path } = path;
 
 export const ICON_THEME_SETTING = 'general.icon';
-=======
-export const ICON_THEME_SETTING = GeneralSettingsId.Icon;
->>>>>>> d4ec5008
 
 @Injectable()
 export class IconService extends WithEventBus implements IIconService {
