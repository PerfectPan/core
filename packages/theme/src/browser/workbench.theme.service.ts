--- conflicted
+++ resolved
@@ -4,14 +4,10 @@
 import { getColorRegistry } from '../common/color-registry';
 import { Color, IThemeColor } from '../common/color';
 import { ThemeChangedEvent } from '../common/event';
-<<<<<<< HEAD
+import { ThemeData } from './theme-data';
 import { ThemeStore } from './theme-store';
-import { Logger } from '@ali/ide-core-browser';
-import { ThemeData } from './theme-data';
-=======
-import { ThemeStore, getThemeId } from './theme-store';
+import { getThemeId } from '../common';
 import { Logger, getPreferenceThemeId, PreferenceService, PreferenceSchemaProvider, IPreferenceSettingsService } from '@ali/ide-core-browser';
->>>>>>> b048810c
 
 const DEFAULT_THEME_ID = 'vs-dark vscode-theme-defaults-themes-dark_plus-json';
 // from vscode
@@ -78,9 +74,6 @@
 
   public registerThemes(themeContributions: ThemeContribution[], extPath: string) {
     themeContributions.forEach((contribution) => {
-<<<<<<< HEAD
-      this.themeRegistry.set(getThemeId(contribution), {contribution, basePath: extPath});
-=======
       const themeExtContribution = Object.assign({ basePath: extPath }, contribution);
       this.themeRegistry.set(getThemeId(contribution), themeExtContribution);
       this.preferenceSchemaProvider.setSchema({
@@ -98,7 +91,6 @@
         map[info.themeId] = info.name;
       });
       this.preferenceSettings.setEnumLabels('general.theme', map);
->>>>>>> b048810c
     });
   }
 
@@ -209,12 +201,7 @@
     return themeInfos;
   }
 
-<<<<<<< HEAD
-  private async getTheme(id: string): Promise<ThemeData> {
-    console.time('theme');
-=======
   private async getTheme(id: string): Promise<IThemeData> {
->>>>>>> b048810c
     let theme = this.themes.get(id);
     const {contribution, basePath} = this.themeRegistry.get(id)!;
     if (!theme) {
