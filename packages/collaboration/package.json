--- conflicted
+++ resolved
@@ -17,34 +17,20 @@
     "url": "git@github.com:opensumi/core.git"
   },
   "dependencies": {
-<<<<<<< HEAD
     "@opensumi/ide-core-common": "workspace:*",
     "@opensumi/ide-core-node": "workspace:*",
     "@opensumi/ide-file-service": "workspace:*",
-=======
-    "@opensumi/ide-core-common": "2.21.12",
-    "@opensumi/ide-core-node": "2.21.12",
-    "@opensumi/ide-file-service": "2.21.12",
->>>>>>> 47eea095
     "lib0": "^0.2.51",
     "ws": "^8.9.0",
     "y-websocket": "^1.3.9",
     "yjs": "13.5.39"
   },
   "devDependencies": {
-<<<<<<< HEAD
     "@opensumi/ide-core-browser": "workspace:*",
     "@opensumi/ide-dev-tool": "workspace:*",
     "@opensumi/ide-editor": "workspace:*",
     "@opensumi/ide-monaco": "workspace:*",
     "@opensumi/ide-theme": "workspace:*",
-=======
-    "@opensumi/ide-core-browser": "2.21.12",
-    "@opensumi/ide-dev-tool": "^1.3.1",
-    "@opensumi/ide-editor": "2.21.12",
-    "@opensumi/ide-monaco": "2.21.12",
-    "@opensumi/ide-theme": "2.21.12",
->>>>>>> 47eea095
     "y-protocols": "^1.0.2"
   }
 }