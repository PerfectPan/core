--- conflicted
+++ resolved
@@ -1,10 +1,6 @@
 
 import * as React from 'react';
-<<<<<<< HEAD
-import { useInjectable } from '@ali/ide-core-browser/lib/react-hooks';
-=======
 import { useInjectable, useUpdateOnEvent } from '@ali/ide-core-browser/lib/react-hooks';
->>>>>>> 70fb6a59
 import { IResource, ResourceService, IEditorGroup, WorkbenchEditorService } from '../common';
 import * as styles from './editor.module.less';
 import classnames from 'classnames';
@@ -198,11 +194,7 @@
   </div>;
 };
 
-<<<<<<< HEAD
-export const EditorActions = ({group}: {group: IEditorGroup}) => {
-=======
 export const EditorActions = ({group}: {group: EditorGroup}) => {
->>>>>>> 70fb6a59
   const editorActionRegistry = useInjectable<IEditorActionRegistry>(IEditorActionRegistry);
   const editorService: WorkbenchEditorServiceImpl = useInjectable(WorkbenchEditorService);
   const menu = editorActionRegistry.getMenu(group);
@@ -216,11 +208,8 @@
       disposer.dispose();
     };
   }, []);
-<<<<<<< HEAD
-=======
 
   useUpdateOnEvent(group.onDidEditorGroupBodyChanged, [group], () => !!group.currentOpenType);
->>>>>>> 70fb6a59
 
   const args: [URI, IEditorGroup, MaybeNull<URI>] | undefined = group.currentResource ?
    [ group.currentResource.uri, group, group.currentEditor?.currentUri] : undefined;
