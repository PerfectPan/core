--- conflicted
+++ resolved
@@ -1,24 +1,6 @@
-<<<<<<< HEAD
-.navigation {
+.navigation_container {
   display: flex;
   align-items: center;
-  .navigation-part{
-    display: inline-block;
-    color: var(--foreground);
-    font-size: 12px;
-    padding: 0 15px 0 10px;
-    position: relative;
-    line-height: 22px;
-    cursor: pointer;
-    user-select: none;
-    &:hover{
-      text-decoration: underline;
-    }
-    &:first-child{
-      &::before {
-        content: none;
-=======
-.navigation_container {
   overflow: auto;
   &::-webkit-scrollbar{
     display:none !important;
@@ -31,12 +13,11 @@
       font-size:12px;
       padding: 0 15px 0 10px;
       position:relative;
-      line-height:27px;
+      line-height:22px;
       cursor: pointer;
       user-select: none;
       &:hover{
         text-decoration: underline;
->>>>>>> 6ca3f9f7
       }
       &:first-child{
         &::before {
@@ -59,5 +40,5 @@
         width: 0;
       }
     }
-  }  
+  }
 }