--- conflicted
+++ resolved
@@ -1,20 +1,12 @@
 import clsx from 'classnames';
 
 import { Autowired, Injectable } from '@opensumi/di';
-<<<<<<< HEAD
 import { Disposable, URI, IEventBus, IMarkdownString } from '@opensumi/ide-core-common';
-=======
-import { Disposable, URI, IEventBus } from '@opensumi/ide-core-common';
->>>>>>> 68106def
 import type { ICodeEditor as IMonacoCodeEditor } from '@opensumi/ide-monaco/lib/browser/monaco-api/types';
 import { IThemeService } from '@opensumi/ide-theme';
 import * as monaco from '@opensumi/monaco-editor-core/esm/vs/editor/editor.api';
 
-<<<<<<< HEAD
-import { IDecorationRenderOptions, IDecorationApplyOptions } from '../common';
-=======
 import { IDecorationRenderOptions, IDecorationApplyOptions, IMarkdownString } from '../common';
->>>>>>> 68106def
 
 import {
   IEditorDecorationCollectionService,
@@ -24,11 +16,6 @@
   EditorDecorationTypeRemovedEvent,
   DidApplyEditorDecorationFromProvider,
 } from './types';
-<<<<<<< HEAD
-import { IThemeService } from '@opensumi/ide-theme';
-=======
-
->>>>>>> 68106def
 
 @Injectable({ multiple: true })
 export class MonacoEditorDecorationApplier extends Disposable {
