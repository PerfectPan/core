import { observable } from 'mobx';

import { Injectable, Autowired, Injector, INJECTOR_TOKEN } from '@opensumi/di';
import {
  FILE_COMMANDS,
  ResizeEvent,
  getSlotLocation,
  AppConfig,
  IContextKeyService,
  ServiceNames,
  IScopedContextKeyService,
  IContextKey,
  RecentFilesManager,
  PreferenceService,
  IOpenerService,
  toMarkdown,
} from '@opensumi/ide-core-browser';
import { ResourceContextKey } from '@opensumi/ide-core-browser/lib/contextkey/resource';
<<<<<<< HEAD
import { isUndefinedOrNull, Schemes, REPORT_NAME, match } from '@opensumi/ide-core-common';
=======
import { isUndefinedOrNull, Schemas, REPORT_NAME, localize, MessageType } from '@opensumi/ide-core-common';
>>>>>>> 9bce37f9
import {
  CommandService,
  URI,
  getDebugLogger,
  MaybeNull,
  Deferred,
  Emitter as EventEmitter,
  Event,
  WithEventBus,
  OnEvent,
  StorageProvider,
  IStorage,
  STORAGE_NAMESPACE,
  ContributionProvider,
  Emitter,
  formatLocalize,
  IReporterService,
  ILogger,
  ReadyEvent,
  IDisposable,
  Disposable,
  makeRandomHexString,
} from '@opensumi/ide-core-common';
<<<<<<< HEAD
import { IMessageService } from '@opensumi/ide-overlay';
=======
import { makeRandomHexString } from '@opensumi/ide-core-common/lib/functional';
import { IDialogService, IMessageService } from '@opensumi/ide-overlay';
>>>>>>> 9bce37f9
import * as monaco from '@opensumi/monaco-editor-core/esm/vs/editor/editor.api';

import {
  WorkbenchEditorService,
  EditorCollectionService,
  ICodeEditor,
  IResource,
  ResourceService,
  IResourceOpenOptions,
  IDiffEditor,
  IDiffResource,
  IEditor,
  CursorStatus,
  IEditorOpenType,
  EditorGroupSplitAction,
  IEditorGroup,
  IOpenResourceResult,
  IEditorGroupState,
  ResourceDecorationChangeEvent,
  IUntitledOptions,
  SaveReason,
  getSplitActionFromDragDrop,
} from '../common';

import { IEditorDocumentModelService, IEditorDocumentModelRef } from './doc-model/types';
import { EditorTabChangedError, isEditorError } from './error';
import { IGridEditorGroup, EditorGrid, SplitDirection, IEditorGridState } from './grid/grid.service';
import {
  EditorComponentRegistry,
  IEditorComponent,
  GridResizeEvent,
  DragOverPosition,
  EditorGroupOpenEvent,
  EditorGroupChangeEvent,
  EditorSelectionChangeEvent,
  EditorVisibleChangeEvent,
  EditorConfigurationChangedEvent,
  EditorGroupIndexChangedEvent,
  EditorComponentRenderMode,
  EditorGroupCloseEvent,
  EditorGroupDisposeEvent,
  BrowserEditorContribution,
  ResourceOpenTypeChangedEvent,
  EditorComponentDisposeEvent,
  EditorActiveResourceStateChangedEvent,
  CodeEditorDidVisibleEvent,
  RegisterEditorComponentEvent,
  AskSaveResult,
} from './types';

const MAX_CONFIRM_RESOURCES = 10;

@Injectable()
export class WorkbenchEditorServiceImpl extends WithEventBus implements WorkbenchEditorService {
  editorGroups: EditorGroup[] = [];

  _onDidEditorGroupsChanged = new EventEmitter<void>();
  onDidEditorGroupsChanged: Event<void> = this._onDidEditorGroupsChanged.event;

  private _sortedEditorGroups: EditorGroup[] | undefined = [];

  @Autowired(INJECTOR_TOKEN)
  private injector!: Injector;

  @Autowired(ResourceService)
  private resourceService: ResourceService;

  private readonly _onActiveResourceChange = new EventEmitter<MaybeNull<IResource>>();
  public readonly onActiveResourceChange: Event<MaybeNull<IResource>> = this._onActiveResourceChange.event;

  private readonly _onActiveEditorUriChange = new EventEmitter<MaybeNull<URI>>();
  public readonly onActiveEditorUriChange: Event<MaybeNull<URI>> = this._onActiveEditorUriChange.event;

  private readonly _onCursorChange = new EventEmitter<CursorStatus>();
  public readonly onCursorChange: Event<CursorStatus> = this._onCursorChange.event;

  public topGrid: EditorGrid;

  private _currentEditorGroup: IEditorGroup;

  _onDidCurrentEditorGroupChanged = new EventEmitter<IEditorGroup>();
  onDidCurrentEditorGroupChanged: Event<IEditorGroup> = this._onDidCurrentEditorGroupChanged.event;

  @Autowired(StorageProvider)
  getStorage: StorageProvider;

  @Autowired(IDialogService)
  protected dialogService: IDialogService;

  openedResourceState: IStorage;

  private _restoring = true;

  public contributionsReady = new Deferred<void>();

  private initializing: Promise<any>;

  public editorContextKeyService: IScopedContextKeyService;

  private _domNode: HTMLElement;

  @Autowired(IOpenerService)
  openner: IOpenerService;

  @Autowired(BrowserEditorContribution)
  private readonly contributions: ContributionProvider<BrowserEditorContribution>;

  @Autowired(IEditorDocumentModelService)
  protected documentModelManager: IEditorDocumentModelService;

  private untitledIndex = 1;

  private untitledCloseIndex: number[] = [];

  public gridReady = false;
  private _onDidGridReady = new Emitter<void>();
  public onDidGridReady = this._onDidGridReady.event;

  constructor() {
    super();
    this.initialize();
  }

  setEditorContextKeyService(contextKeyService: IScopedContextKeyService): void {
    this.editorContextKeyService = contextKeyService;
  }

  setCurrentGroup(editorGroup) {
    if (editorGroup) {
      if (this._currentEditorGroup === editorGroup) {
        return;
      }
      this._currentEditorGroup = editorGroup;
      this._onActiveResourceChange.fire(editorGroup.currentResource);
      this.eventBus.fire(
        new EditorActiveResourceStateChangedEvent({
          resource: editorGroup.currentResource,
          openType: editorGroup.currentOpenType,
          editorUri: this.currentEditor?.currentUri,
        }),
      );
      this._onDidCurrentEditorGroupChanged.fire(this._currentEditorGroup);
    }
  }

  @OnEvent(EditorGroupChangeEvent)
  onEditorGroupChangeEvent(e: EditorGroupChangeEvent) {
    if (e.payload.group === this.currentEditorGroup) {
      this.eventBus.fire(
        new EditorActiveResourceStateChangedEvent({
          resource: e.payload.newResource,
          openType: e.payload.newOpenType,
          editorUri: this.currentEditor?.currentUri,
        }),
      );
    }
  }

  getAllOpenedUris() {
    const uris: URI[] = [];
    for (const group of this.editorGroups) {
      for (const resource of group.resources) {
        const index = uris.findIndex((u) => u.isEqual(resource.uri));
        if (index === -1) {
          uris.push(resource.uri);
        }
      }
    }
    return uris;
  }

  async saveAll(includeUntitled?: boolean, reason?: SaveReason) {
    for (const editorGroup of this.editorGroups) {
      await editorGroup.saveAll(includeUntitled, reason);
    }
  }

  hasDirty(): boolean {
    for (const editorGroup of this.editorGroups) {
      if (editorGroup.hasDirty()) {
        return true;
      }
    }
    return false;
  }

  createEditorGroup(): EditorGroup {
    const editorGroup = this.injector.get(EditorGroup, [this.generateRandomEditorGroupName()]);
    this.editorGroups.push(editorGroup);
    const currentWatchDisposer = new Disposable(
      editorGroup.onDidEditorGroupBodyChanged(() => {
        if (editorGroup === this.currentEditorGroup) {
          if (!editorGroup.currentOpenType && editorGroup.currentResource) {
            // 暂时状态，不发事件
          } else {
            this._onActiveResourceChange.fire(editorGroup.currentResource);
          }
        }
      }),
      editorGroup.onDidEditorFocusChange(() => {
        if (editorGroup === this.currentEditorGroup) {
          if (!editorGroup.currentOpenType && editorGroup.currentResource) {
            // 暂时状态，不发事件
          } else {
            this._onActiveEditorUriChange.fire(editorGroup.currentOrPreviousFocusedEditor?.currentUri);
          }
        }
      }),
    );
    editorGroup.addDispose({
      dispose: () => {
        currentWatchDisposer.dispose();
      },
    });
    const groupChangeDisposer = editorGroup.onDidEditorGroupTabChanged(() => {
      this.saveOpenedResourceState();
    });
    editorGroup.addDispose({
      dispose: () => {
        groupChangeDisposer.dispose();
      },
    });
    editorGroup.onCurrentEditorCursorChange((e) => {
      if (this._currentEditorGroup === editorGroup) {
        this._onCursorChange.fire(e);
      }
    });

    return editorGroup;
  }

  /**
   * 随机生成一个不重复的editor Group
   */
  private generateRandomEditorGroupName() {
    let name = makeRandomHexString(5);
    while (this.editorGroups.findIndex((g) => g.name === name) !== -1) {
      name = makeRandomHexString(5);
    }
    return name;
  }

  public initialize() {
    if (!this.initializing) {
      this.initializing = this.doInitialize();
    }
    return this.initializing;
  }

  private async doInitialize() {
    this.openedResourceState = await this.initializeState();
    await this.contributionsReady.promise;
    await this.restoreState();
    this._currentEditorGroup = this.editorGroups[0];
  }

  private async initializeState() {
    const state = await this.getStorage(STORAGE_NAMESPACE.WORKBENCH);
    return state;
  }

  public get currentEditor(): IEditor | null {
    return this.currentEditorGroup && this.currentEditorGroup.currentEditor;
  }

  public get currentCodeEditor(): ICodeEditor | null {
    return this.currentEditorGroup.currentCodeEditor;
  }

  public get currentEditorGroup(): EditorGroup {
    return this._currentEditorGroup as any;
  }

  async open(uri: URI, options?: IResourceOpenOptions) {
    await this.initialize();
    let group = this.currentEditorGroup;
    let groupIndex: number | undefined;
    if (options && typeof options.groupIndex !== 'undefined') {
      groupIndex = options.groupIndex;
    } else if (options && options.relativeGroupIndex) {
      groupIndex = this.currentEditorGroup.index + options.relativeGroupIndex;
    }
    if (typeof groupIndex === 'number' && groupIndex >= 0) {
      if (groupIndex >= this.editorGroups.length) {
        return group.open(uri, Object.assign({}, options, { split: EditorGroupSplitAction.Right }));
      } else {
        group = this.sortedEditorGroups[groupIndex] || this.currentEditorGroup;
      }
    }
    return group.open(uri, options);
  }

  async openUris(uris: URI[]) {
    await this.initialize();
    await this.currentEditorGroup.openUris(uris);
    return;
  }

  getEditorGroup(name: string): EditorGroup | undefined {
    return this.editorGroups.find((g) => g.name === name);
  }

  get currentResource(): MaybeNull<IResource> {
    if (!this.currentEditorGroup) {
      return null;
    }
    return this.currentEditorGroup.currentResource;
  }

  removeGroup(group: EditorGroup) {
    const index = this.editorGroups.findIndex((e) => e === group);
    if (index !== -1) {
      if (this.editorGroups.length === 1) {
        return;
      }
      this.editorGroups.splice(index, 1);
      if (this.currentEditorGroup === group) {
        this.setCurrentGroup(this.editorGroups[0]);
      }
      for (let i = index; i < this.editorGroups.length; i++) {
        this.eventBus.fire(
          new EditorGroupIndexChangedEvent({
            group: this.editorGroups[i],
            index: i,
          }),
        );
      }
    }
  }

  public async saveOpenedResourceState() {
    if (this._restoring) {
      return;
    }
    const state: IEditorGridState = this.topGrid.serialize()!;
    await this.openedResourceState.set('grid', state);
  }

  prepareContextKeyService() {
    // contextKeys
    const getLanguageFromModel = (uri: URI) => {
      let result: string | null = null;
      const modelRef = this.documentModelManager.getModelReference(uri, 'resourceContextKey');
      if (modelRef) {
        result = modelRef.instance.languageId;
        modelRef.dispose();
      }
      return result;
    };
    const resourceContext = new ResourceContextKey(this.editorContextKeyService, (uri: URI) => {
      const res = getLanguageFromModel(uri);
      if (res) {
        return res!;
      } else {
        return getLanguageFromModel(uri);
      }
    });
    this.onActiveResourceChange((resource) => {
      if (this.currentEditor && this.currentEditor.currentUri) {
        resourceContext.set(this.currentEditor.currentUri);
      } else {
        if (resource) {
          resourceContext.set(resource.uri);
        } else {
          resourceContext.reset();
        }
      }
    });

    if (this.currentEditor && this.currentEditor.currentUri) {
      resourceContext.set(this.currentEditor.currentUri);
    } else {
      if (this.currentResource) {
        resourceContext.set(this.currentResource.uri);
      } else {
        resourceContext.reset();
      }
    }
  }

  onDomCreated(domNode: HTMLElement) {
    this._domNode = domNode;
    if (this.editorContextKeyService) {
      this.editorContextKeyService.attachToDomNode(domNode);
    }
  }

  private notifyGroupChanged() {
    this._sortedEditorGroups = undefined;
    this._onDidEditorGroupsChanged.fire();
  }

  public async restoreState() {
    let state: IEditorGridState = { editorGroup: { uris: [], previewIndex: -1 } };
    state = this.openedResourceState.get<IEditorGridState>('grid', state);
    this.topGrid = new EditorGrid();
    this.topGrid.onDidGridAndDesendantStateChange(() => {
      this._sortedEditorGroups = undefined;
      this._onDidEditorGroupsChanged.fire();
    });
    const editorRestorePromises = [];
    const promise = this.topGrid
      .deserialize(state, () => this.createEditorGroup(), editorRestorePromises)
      .then(() => {
        if (this.topGrid.children.length === 0 && !this.topGrid.editorGroup) {
          this.topGrid.setEditorGroup(this.createEditorGroup());
        }
        this.gridReady = true;
        this._onDidGridReady.fire();
        this.notifyGroupChanged();
      });
    Promise.all(editorRestorePromises).then(() => {
      this._restoring = false;
      for (const contribution of this.contributions.getContributions()) {
        if (contribution.onDidRestoreState) {
          contribution.onDidRestoreState();
        }
      }
    });
    return promise;
  }

  async closeAll(uri?: URI, force?: boolean) {
    for (const group of this.editorGroups.slice(0)) {
      if (uri) {
        await group.close(uri, { force });
      } else {
        await group.closeAll();
      }
    }
  }
  /**
   * Return true in order to prevent exit.
   */
  async closeAllOnlyConfirmOnce() {
    const resources = [] as IResource<any>[];
    for (const group of this.editorGroups) {
      for (const resource of group.resources) {
        resources.push(resource);
      }
    }
    const shouldClose = await Promise.all(
      resources.map(async (resource) => ({
        shouldClose: await this.resourceService.shouldCloseResourceWithoutConfirm(resource),
        resource,
      })),
    );

    const toClose = shouldClose.filter((v) => v.shouldClose);
    if (toClose.length === 0) {
      return false;
    }

    // 询问用户是否保存
    const buttons = {
      [localize('file.prompt.dontSave', '不保存')]: AskSaveResult.REVERT,
      [localize('file.prompt.save', '保存')]: AskSaveResult.SAVE,
      [localize('file.prompt.cancel', '取消')]: AskSaveResult.CANCEL,
    };
    const files = toClose.slice(0, MAX_CONFIRM_RESOURCES);
    let filesDetail = files.map((v) => v.resource.name).join('、');
    if (toClose.length > MAX_CONFIRM_RESOURCES) {
      if (toClose.length - MAX_CONFIRM_RESOURCES === 1) {
        filesDetail += localize('file.prompt.more.one');
      } else {
        filesDetail += formatLocalize('file.prompt.more.number', toClose.length - MAX_CONFIRM_RESOURCES);
      }
    }
    const selection = await this.dialogService.open(
      toMarkdown(formatLocalize('saveNFilesChangesMessage', toClose.length, filesDetail), this.openner),
      MessageType.Info,
      Object.keys(buttons),
    );
    const result = buttons[selection!];
    if (result === AskSaveResult.SAVE) {
      await Promise.all(toClose.map((v) => this.resourceService.close?.(v.resource, AskSaveResult.SAVE)));
      return false;
    } else if (result === AskSaveResult.REVERT) {
      await Promise.all(toClose.map((v) => this.resourceService.close?.(v.resource, AskSaveResult.REVERT)));
      return false;
    }
    return true;
  }

  async close(uri: URI, force?: boolean) {
    return this.closeAll(uri, force);
  }

  get sortedEditorGroups() {
    if (!this._sortedEditorGroups) {
      this._sortedEditorGroups = [];
      this.topGrid.sortEditorGroups(this._sortedEditorGroups);
    }
    return this._sortedEditorGroups;
  }

  @OnEvent(EditorGroupCloseEvent)
  handleOnCloseUntitledResource(e: EditorGroupCloseEvent) {
    if (e.payload.resource.uri.scheme === Schemes.untitled) {
      const { index } = e.payload.resource.uri.getParsedQuery();
      this.untitledCloseIndex.push(parseInt(index, 10));
      // 升序排序，每次可以去到最小的 index
      this.untitledCloseIndex.sort((a, b) => a - b);
    }
  }

  private createUntitledURI() {
    // 优先从已删除的 index 中获取
    const index = this.untitledCloseIndex.shift() || this.untitledIndex++;
    return new URI().withScheme(Schemes.untitled).withQuery(`name=Untitled-${index}&index=${index}`);
  }

  createUntitledResource(
    options: IUntitledOptions = {
      uri: this.createUntitledURI(),
    },
  ) {
    return this.open(options.uri, {
      preview: false,
      focus: true,
      ...options.resourceOpenOptions,
    });
  }
}

export interface IEditorCurrentState {
  currentResource: IResource;

  currentOpenType: IEditorOpenType;
}

/**
 * Editor Group是一个可视的编辑区域
 * 它由tab，editor，diff-editor，富组件container组成
 */
@Injectable({ multiple: true })
export class EditorGroup extends WithEventBus implements IGridEditorGroup {
  @Autowired()
  collectionService!: EditorCollectionService;

  @Autowired()
  resourceService: ResourceService;

  @Autowired()
  editorComponentRegistry: EditorComponentRegistry;

  @Autowired(WorkbenchEditorService)
  workbenchEditorService: WorkbenchEditorServiceImpl;

  @Autowired(IEditorDocumentModelService)
  protected documentModelManager: IEditorDocumentModelService;

  @Autowired(CommandService)
  private commands: CommandService;

  @Autowired(PreferenceService)
  protected readonly preferenceService: PreferenceService;

  @Autowired(RecentFilesManager)
  private readonly recentFilesManager: RecentFilesManager;

  @Autowired(IMessageService)
  private messageService: IMessageService;

  @Autowired(IReporterService)
  private reporterService: IReporterService;

  @Autowired(AppConfig)
  config: AppConfig;

  @Autowired(IOpenerService)
  private readonly openerService: IOpenerService;

  @Autowired(ILogger)
  logger: ILogger;

  codeEditor!: ICodeEditor;

  diffEditor!: IDiffEditor;

  private openingPromise: Map<string, Promise<IOpenResourceResult>> = new Map();

  _onDidEditorFocusChange = this.registerDispose(new EventEmitter<void>());
  onDidEditorFocusChange: Event<void> = this._onDidEditorFocusChange.event;

  /**
   * 当编辑器的tab部分发生变更
   */
  _onDidEditorGroupTabChanged = new EventEmitter<void>();
  onDidEditorGroupTabChanged: Event<void> = this._onDidEditorGroupTabChanged.event;

  /**
   * 当编辑器的主体部分发生变更
   */
  _onDidEditorGroupBodyChanged = new EventEmitter<void>();
  onDidEditorGroupBodyChanged: Event<void> = this._onDidEditorGroupBodyChanged.event;

  /**
   * 当编辑器有内容处于加载状态
   */
  _onDidEditorGroupContentLoading = new EventEmitter<IResource>();
  onDidEditorGroupContentLoading: Event<IResource> = this._onDidEditorGroupContentLoading.event;

  /**
   * 每个group只能有一个preview
   */
  public previewURI: URI | null = null;

  /**
   * 当前打开的所有resource
   */
  // @observable.shallow
  resources: IResource[] = [];

  resourceStatus: Map<IResource, Promise<void>> = new Map();

  // @observable.ref
  _currentResource: IResource | null;

  _currentOpenType: IEditorOpenType | null;

  /**
   * 当前resource的打开方式
   */
  private cachedResourcesActiveOpenTypes = new Map<string, IEditorOpenType>();

  private cachedResourcesOpenTypes = new Map<string, IEditorOpenType[]>();

  @observable.shallow
  availableOpenTypes: IEditorOpenType[] = [];

  activeComponents = new Map<IEditorComponent, IResource[]>();

  activateComponentsProps = new Map<IEditorComponent, any>();

  public grid: EditorGrid;

  private holdDocumentModelRefs: Map<string, IEditorDocumentModelRef> = new Map();

  private readonly toDispose: monaco.IDisposable[] = [];

  private _contextKeyService: IContextKeyService;

  private _resourceContext: ResourceContextKey;

  private _editorLangIDContextKey: IContextKey<string>;

  private _isInDiffEditorContextKey: IContextKey<boolean>;

  private _diffResourceContextKey: ResourceContextKey;

  private _isInDiffRightEditorContextKey: IContextKey<boolean>;

  private _isInEditorComponentContextKey: IContextKey<boolean>;

  private _prevDomHeight = 0;
  private _prevDomWidth = 0;

  private _codeEditorPendingLayout = false;
  private _diffEditorPendingLayout = false;

  // 当前为EditorComponent，且monaco光标变化时触发
  private _onCurrentEditorCursorChange = new EventEmitter<CursorStatus>();
  public onCurrentEditorCursorChange = this._onCurrentEditorCursorChange.event;

  private resourceOpenHistory: URI[] = [];

  private _domNode: MaybeNull<HTMLElement> = null;

  private codeEditorReady = new ReadyEvent();

  private diffEditorReady = new ReadyEvent();

  private _restoringState = false;

  private updateContextKeyWhenEditorChangesFocusDisposer: IDisposable;

  private _currentOrPreviousFocusedEditor: IEditor | null;

  constructor(public readonly name: string) {
    super();
    this.eventBus.on(ResizeEvent, (e: ResizeEvent) => {
      if (e.payload.slotLocation === getSlotLocation('@opensumi/ide-editor', this.config.layoutConfig)) {
        this.doLayoutEditors();
      }
    });
    this.eventBus.on(GridResizeEvent, (e: GridResizeEvent) => {
      if (e.payload.gridId === this.grid.uid) {
        this.doLayoutEditors();
      }
    });
    this.eventBus.on(EditorComponentDisposeEvent, (e: EditorComponentDisposeEvent) => {
      this.activeComponents.delete(e.payload);
      this.activateComponentsProps.delete(e.payload);
    });

    this.listenToExplorerAutoRevealConfig();
  }

  private explorerAutoRevealConfig: boolean;
  private listenToExplorerAutoRevealConfig() {
    this.explorerAutoRevealConfig = !!this.preferenceService.get<boolean>('explorer.autoReveal');
    this.disposables.push(
      this.preferenceService.onPreferenceChanged((change) => {
        if (change.preferenceName === 'explorer.autoReveal') {
          this.explorerAutoRevealConfig = change.newValue;
        }
      }),
    );
  }

  attachToDom(domNode: HTMLElement | null | undefined) {
    this._domNode = domNode;
    if (domNode) {
      (this.contextKeyService as IScopedContextKeyService).attachToDomNode(domNode);
      this.layoutEditors();
    }
  }

  layoutEditors() {
    if (this._domNode) {
      const currentWidth = this._domNode.offsetWidth;
      const currentHeight = this._domNode.offsetHeight;
      if (currentWidth !== this._prevDomWidth || currentHeight !== this._prevDomHeight) {
        this.doLayoutEditors();
      }
      this._prevDomWidth = currentWidth;
      this._prevDomHeight = currentHeight;
    }
  }

  doLayoutEditors() {
    if (this.codeEditor) {
      if (this.currentOpenType && this.currentOpenType.type === 'code') {
        this.codeEditor.layout();
        this._codeEditorPendingLayout = false;
      } else {
        this._codeEditorPendingLayout = true;
      }
    }
    if (this.diffEditor) {
      if (this.currentOpenType && this.currentOpenType.type === 'diff') {
        this.diffEditor.layout();
        this._diffEditorPendingLayout = false;
      } else {
        this._diffEditorPendingLayout = true;
      }
    }
  }

  // get currentState() {
  //   return this._currentState;
  // }

  // set currentState(value: IEditorCurrentState | null) {
  //   const oldResource = this.currentResource;
  //   const oldOpenType = this.currentOpenType;
  //   this._currentState = value;
  //   this._pendingState = null;
  //   if (oldResource && this.resourceOpenHistory[this.resourceOpenHistory.length - 1] !== oldResource.uri) {
  //     this.resourceOpenHistory.push(oldResource.uri);
  //   }
  //   this.eventBus.fire(new EditorGroupChangeEvent({
  //     group: this,
  //     newOpenType: this.currentOpenType,
  //     newResource: this.currentResource,
  //     oldOpenType,
  //     oldResource,
  //   }));
  //   this.setContextKeys();
  // }

  setContextKeys() {
    if (!this._resourceContext) {
      const getLanguageFromModel = (uri: URI) => {
        let result: string | null = null;
        const modelRef = this.documentModelManager.getModelReference(uri, 'resourceContextKey');
        if (modelRef) {
          if (modelRef) {
            result = modelRef.instance.languageId;
          }
          modelRef.dispose();
        }
        return result;
      };
      this._resourceContext = new ResourceContextKey(this.contextKeyService, (uri: URI) => {
        const res = getLanguageFromModel(uri);
        if (res) {
          return res!;
        } else {
          return getLanguageFromModel(uri);
        }
      });
      this._diffResourceContextKey = new ResourceContextKey(
        this.contextKeyService,
        (uri: URI) => {
          const res = getLanguageFromModel(uri);
          if (res) {
            return res!;
          } else {
            return getLanguageFromModel(uri);
          }
        },
        'diffResource',
      );
      this._editorLangIDContextKey = this.contextKeyService.createKey<string>('editorLangId', '');
      this._isInDiffEditorContextKey = this.contextKeyService.createKey<boolean>('isInDiffEditor', false);
      this._isInDiffRightEditorContextKey = this.contextKeyService.createKey<boolean>('isInDiffRightEditor', false);
      this._isInEditorComponentContextKey = this.contextKeyService.createKey<boolean>('inEditorComponent', false);
    }
    if (this.currentOrPreviousFocusedEditor && this.currentOrPreviousFocusedEditor.currentUri) {
      this._resourceContext.set(this.currentOrPreviousFocusedEditor.currentUri);
      if (this.currentOrPreviousFocusedEditor.currentDocumentModel) {
        this._editorLangIDContextKey.set(this.currentOrPreviousFocusedEditor.currentDocumentModel.languageId);
      }
    } else if (this.currentEditor && this.currentEditor.currentUri) {
      this._resourceContext.set(this.currentEditor.currentUri);
      if (this.currentEditor.currentDocumentModel) {
        this._editorLangIDContextKey.set(this.currentEditor.currentDocumentModel.languageId);
      }
    } else {
      if (this.currentResource) {
        this._resourceContext.set(this.currentResource.uri);
      } else {
        this._resourceContext.reset();
      }
      this._editorLangIDContextKey.reset();
    }
    this._isInDiffEditorContextKey.set(this.isDiffEditorMode());
    // 没有 focus 的时候默认添加在 RightDiffEditor
    this._isInDiffRightEditorContextKey.set(this.isDiffEditorMode());
    this._isInEditorComponentContextKey.set(this.isComponentMode());
    if (this.isDiffEditorMode()) {
      this._diffResourceContextKey.set(this.currentResource?.uri);
    }
    this.updateContextKeyWhenDiffEditorChangesFocus();
  }

  private updateContextKeyWhenDiffEditorChangesFocus() {
    if (this.updateContextKeyWhenEditorChangesFocusDisposer || !this.diffEditor) {
      return;
    }
    const emitIfNoEditorFocused = () => {
      if (!this.currentFocusedEditor) {
        this.setContextKeys();
        this._onDidEditorFocusChange.fire();
      }
    };
    this.updateContextKeyWhenEditorChangesFocusDisposer = new Disposable(
      this.diffEditor.modifiedEditor.onFocus(() => {
        this._currentOrPreviousFocusedEditor = this.diffEditor.modifiedEditor;
        this.setContextKeys();
        this._onDidEditorFocusChange.fire();
      }),
      this.diffEditor.originalEditor.onFocus(() => {
        this._currentOrPreviousFocusedEditor = this.diffEditor.originalEditor;
        this.setContextKeys();
        this._onDidEditorFocusChange.fire();
      }),
      this.codeEditor.onFocus(() => {
        this._currentOrPreviousFocusedEditor = this.codeEditor;
        this.setContextKeys();
        this._onDidEditorFocusChange.fire();
      }),
      this.codeEditor.onBlur(emitIfNoEditorFocused),
      this.diffEditor.originalEditor.onBlur(emitIfNoEditorFocused),
      this.diffEditor.modifiedEditor.onBlur(emitIfNoEditorFocused),
    );
    this.addDispose(this.updateContextKeyWhenEditorChangesFocusDisposer);
  }

  get contextKeyService() {
    if (!this._contextKeyService) {
      this._contextKeyService = this.workbenchEditorService.editorContextKeyService.createScoped();
    }
    return this._contextKeyService;
  }

  get index(): number {
    return this.workbenchEditorService.sortedEditorGroups.indexOf(this);
  }

  @OnEvent(ResourceDecorationChangeEvent)
  onResourceDecorationChangeEvent(e: ResourceDecorationChangeEvent) {
    if (e.payload.decoration.dirty) {
      if (this.previewURI && this.previewURI.isEqual(e.payload.uri)) {
        this.pinPreviewed();
      }
    }
    const existingResource = this.resources.find((r) => r.uri.isEqual(e.payload.uri));
    if (existingResource) {
      this.notifyTabChanged();
    }
  }

  @OnEvent(ResourceOpenTypeChangedEvent)
  oResourceOpenTypeChangedEvent(e: ResourceOpenTypeChangedEvent) {
    const uri = e.payload;
    if (this.cachedResourcesOpenTypes.has(uri.toString())) {
      this.cachedResourcesOpenTypes.delete(uri.toString());
    }
    if (this.currentResource && this.currentResource.uri.isEqual(uri)) {
      this._currentOpenType = null;
      this.notifyBodyChanged();
      this.displayResourceComponent(this.currentResource, {});
    }
  }

  @OnEvent(RegisterEditorComponentEvent)
  async onRegisterEditorComponentEvent() {
    if (this.currentResource) {
      const resource = this.currentResource;
      const openTypes = await this.editorComponentRegistry.resolveEditorComponent(resource);
      if (this.currentResource === resource) {
        this.availableOpenTypes = openTypes;
        this.cachedResourcesOpenTypes.set(resource.uri.toString(), openTypes);
      }
    }
  }

  pinPreviewed(uri?: URI) {
    const previous = this.previewURI;
    if (uri === undefined) {
      this.previewURI = null;
    } else if (this.previewURI && this.previewURI.isEqual(uri)) {
      this.previewURI = null;
    }
    if (previous !== this.previewURI) {
      this.notifyTabChanged();
    }
  }

  private notifyTabChanged() {
    if (this._restoringState) {
      return;
    }

    this._onDidEditorGroupTabChanged.fire();
  }

  private notifyBodyChanged() {
    this._onDidEditorGroupBodyChanged.fire();
  }

  private notifyTabLoading(resource: IResource) {
    this._onDidEditorGroupContentLoading.fire(resource);
  }

  get currentEditor(): IEditor | null {
    if (this.currentOpenType) {
      if (this.currentOpenType.type === 'code') {
        return this.codeEditor;
      } else if (this.currentOpenType.type === 'diff') {
        return this.diffEditor.modifiedEditor;
      } else {
        return null;
      }
    } else {
      return null;
    }
  }

  get currentOrPreviousFocusedEditor(): IEditor | null {
    return this._currentOrPreviousFocusedEditor || this.currentEditor;
  }

  get currentFocusedEditor() {
    if (this.currentOpenType) {
      if (this.currentOpenType.type === 'code') {
        if (this.codeEditor.monacoEditor.hasWidgetFocus()) {
          return this.codeEditor;
        }
      } else if (this.currentOpenType.type === 'diff') {
        if (this.diffEditor.modifiedEditor.monacoEditor.hasTextFocus()) {
          return this.diffEditor.modifiedEditor;
        } else if (this.diffEditor.originalEditor.monacoEditor.hasTextFocus()) {
          return this.diffEditor.originalEditor;
        }
        if (this.diffEditor.modifiedEditor.monacoEditor.hasWidgetFocus()) {
          return this.diffEditor.modifiedEditor;
        } else if (this.diffEditor.originalEditor.monacoEditor.hasWidgetFocus()) {
          return this.diffEditor.originalEditor;
        }
      }
    }
    return null;
  }

  get currentCodeEditor(): ICodeEditor | null {
    if (this.currentOpenType) {
      if (this.currentOpenType.type === 'code') {
        return this.codeEditor;
      } else {
        return null;
      }
    } else {
      return null;
    }
  }

  createEditor(dom: HTMLElement) {
    this.codeEditor = this.collectionService.createCodeEditor(
      dom,
      {},
      {
        [ServiceNames.CONTEXT_KEY_SERVICE]: (this.contextKeyService as any).contextKeyService,
      },
    );
    setTimeout(() => {
      this.codeEditor.layout();
    });
    this.toDispose.push(
      this.codeEditor.onCursorPositionChanged((e) => {
        this._onCurrentEditorCursorChange.fire(e);
      }),
    );
    this.toDispose.push(
      this.codeEditor.onSelectionsChanged((e) => {
        if (this.currentOpenType && this.currentOpenType.type === 'code') {
          this.eventBus.fire(
            new EditorSelectionChangeEvent({
              group: this,
              resource: this.currentResource!,
              selections: e.selections,
              source: e.source,
              editorUri: this.codeEditor.currentUri!,
            }),
          );
        }
      }),
    );
    this.toDispose.push(
      this.codeEditor.onVisibleRangesChanged((e) => {
        if (this.currentOpenType && this.currentOpenType.type === 'code') {
          this.eventBus.fire(
            new EditorVisibleChangeEvent({
              group: this,
              resource: this.currentResource!,
              visibleRanges: e,
              editorUri: this.codeEditor.currentUri!,
            }),
          );
        }
      }),
    );
    this.toDispose.push(
      this.codeEditor.onConfigurationChanged(() => {
        if (this.currentOpenType && this.currentOpenType.type === 'code') {
          this.eventBus.fire(
            new EditorConfigurationChangedEvent({
              group: this,
              resource: this.currentResource!,
              editorUri: this.codeEditor.currentUri!,
            }),
          );
        }
      }),
    );
    this.eventBus.fire(
      new CodeEditorDidVisibleEvent({
        groupName: this.name,
        type: 'code',
        editorId: this.codeEditor.getId(),
      }),
    );
    this.codeEditorReady.ready();
  }

  createDiffEditor(dom: HTMLElement) {
    this.diffEditor = this.collectionService.createDiffEditor(
      dom,
      {},
      {
        [ServiceNames.CONTEXT_KEY_SERVICE]: (this.contextKeyService as any).contextKeyService,
      },
    );
    setTimeout(() => {
      this.diffEditor.layout();
    });
    // 这里应该还要加上 originalEditor 的相关监听，目前为了避免复杂度，先不放
    this.toDispose.push(
      this.diffEditor.modifiedEditor.onSelectionsChanged((e) => {
        if (this.currentOpenType && this.currentOpenType.type === 'diff') {
          this.eventBus.fire(
            new EditorSelectionChangeEvent({
              group: this,
              resource: this.currentResource!,
              selections: e.selections,
              source: e.source,
              editorUri: this.diffEditor.modifiedEditor.currentUri!,
            }),
          );
        }
      }),
    );
    this.toDispose.push(
      this.diffEditor.modifiedEditor.onVisibleRangesChanged((e) => {
        if (this.currentOpenType && this.currentOpenType.type === 'diff') {
          this.eventBus.fire(
            new EditorVisibleChangeEvent({
              group: this,
              resource: this.currentResource!,
              visibleRanges: e,
              editorUri: this.diffEditor.modifiedEditor.currentUri!,
            }),
          );
        }
      }),
    );
    this.toDispose.push(
      this.diffEditor.modifiedEditor.onConfigurationChanged(() => {
        if (this.currentOpenType && this.currentOpenType.type === 'diff') {
          this.eventBus.fire(
            new EditorConfigurationChangedEvent({
              group: this,
              resource: this.currentResource!,
              editorUri: this.diffEditor.modifiedEditor.currentUri!,
            }),
          );
        }
      }),
    );
    this.eventBus.fire(
      new CodeEditorDidVisibleEvent({
        groupName: this.name,
        type: 'diff',
        editorId: this.diffEditor.modifiedEditor.getId(),
      }),
    );
    this.diffEditorReady.ready();
  }

  async split(action: EditorGroupSplitAction, uri: URI, options?: IResourceOpenOptions) {
    const editorGroup = this.workbenchEditorService.createEditorGroup();
    const direction =
      action === EditorGroupSplitAction.Left || action === EditorGroupSplitAction.Right
        ? SplitDirection.Horizontal
        : SplitDirection.Vertical;
    const before = action === EditorGroupSplitAction.Left || action === EditorGroupSplitAction.Top ? true : false;
    this.grid.split(direction, editorGroup, before);

    // 对于同一个编辑器分栏的场景，希望保留原本的滚动状态，与 VS Code 保持一致
    if (options && !options.scrollTop) {
      options.scrollTop = this.currentEditor?.monacoEditor.getScrollTop();
    }
    if (options && !options.scrollLeft) {
      options.scrollLeft = this.currentEditor?.monacoEditor.getScrollLeft();
    }

    if (options && !options?.range) {
      const selection = this.currentCodeEditor?.monacoEditor.getSelection();
      if (selection) {
        options.range = new monaco.Range(
          selection.startLineNumber,
          selection.startColumn,
          selection.endLineNumber,
          selection.endColumn,
        );
      }
    }

    return editorGroup.open(uri, { ...options, preview: false });
  }

  async open(uri: URI, options: IResourceOpenOptions = {}): Promise<IOpenResourceResult> {
    if (uri.scheme === Schemes.file) {
      // 只记录 file 类型的
      this.recentFilesManager.setMostRecentlyOpenedFile!(uri.withoutFragment().toString());
    }
    if (options && options.split) {
      return this.split(options.split, uri, Object.assign({}, options, { split: undefined, preview: false }));
    }
    if (!this.openingPromise.has(uri.toString())) {
      const promise = this.doOpen(uri, options);
      this.openingPromise.set(uri.toString(), promise);
      promise.then(
        () => {
          this.openingPromise.delete(uri.toString());
        },
        () => {
          this.openingPromise.delete(uri.toString());
        },
      );
    }
    const previewMode =
      this.preferenceService.get('editor.previewMode') && (isUndefinedOrNull(options.preview) ? true : options.preview);
    if (!previewMode) {
      this.openingPromise.get(uri.toString())!.then(() => {
        this.pinPreviewed(uri);
      });
    }
    return this.openingPromise.get(uri.toString())!;
  }

  async pin(uri: URI) {
    return this.pinPreviewed(uri);
  }

  async doOpen(
    uri: URI,
    options: IResourceOpenOptions = {},
  ): Promise<{ group: IEditorGroup; resource: IResource } | false> {
    if (!this.resourceService.handlesUri(uri)) {
      this.openerService.open(uri);
      return false;
    }
    let resourceReady: Deferred<void> | undefined;
    try {
      const previewMode =
        this.preferenceService.get('editor.previewMode') &&
        (isUndefinedOrNull(options.preview) ? true : options.preview);
      if (this.currentResource && this.currentResource.uri.isEqual(uri)) {
        // 就是当前打开的resource
        if (options.focus && this.currentEditor) {
          this._domNode?.focus();
          this.currentEditor.monacoEditor.focus();
        }
        if (options.range && this.currentEditor) {
          this.currentEditor.monacoEditor.setSelection(options.range as monaco.IRange);
          this.currentEditor.monacoEditor.revealRangeInCenterIfOutsideViewport(options.range as monaco.IRange, 0);
        }
        if ((options && options.disableNavigate) || (options && options.backend)) {
          // no-op
        } else {
          this.locateInFileTree(uri);
        }
        this.notifyTabChanged();
        return {
          group: this,
          resource: this.currentResource,
        };
      } else {
        const oldOpenType = this._currentOpenType;
        const oldResource = this._currentResource;
        let resource: IResource | null | undefined = this.resources.find((r) => r.uri.toString() === uri.toString());
        if (!resource) {
          // open new resource
          resource = await this.resourceService.getResource(uri);
          if (!resource) {
            throw new Error('This uri cannot be opened!: ' + uri);
          }
          if (resource.deleted) {
            if (options.deletedPolicy === 'fail') {
              throw new Error('resource deleted ' + uri);
            } else if (options.deletedPolicy === 'skip') {
              return false;
            }
          }
          if (options && options.label) {
            resource.name = options.label;
          }
          let replaceResource: IResource | null = null;
          if (options && options.index !== undefined && options.index < this.resources.length) {
            replaceResource = this.resources[options.index];
            this.resources.splice(options.index, 0, resource);
          } else {
            if (this.currentResource) {
              const currentIndex = this.resources.indexOf(this.currentResource);
              this.resources.splice(currentIndex + 1, 0, resource);
              replaceResource = this.currentResource;
            } else {
              this.resources.push(resource);
            }
          }
          if (previewMode) {
            if (this.previewURI) {
              await this.close(this.previewURI, { treatAsNotCurrent: true, force: options.forceClose });
            }
            this.previewURI = resource.uri;
          }
          if (options.replace && replaceResource) {
            await this.close(replaceResource.uri, { treatAsNotCurrent: true, force: options.forceClose });
          }
        }
        if (options.backend) {
          this.notifyTabChanged();
          return false;
        }
        if (oldResource && this.resourceOpenHistory[this.resourceOpenHistory.length - 1] !== oldResource.uri) {
          this.resourceOpenHistory.push(oldResource.uri);
          const oldResourceSelections = this.currentCodeEditor?.getSelections();
          if (oldResourceSelections && oldResourceSelections.length > 0) {
            this.recentFilesManager.updateMostRecentlyOpenedFile(oldResource.uri.toString(), {
              lineNumber: oldResourceSelections[0].selectionStartLineNumber,
              column: oldResourceSelections[0].selectionStartColumn,
            });
          }
        }
        this._currentResource = resource;
        this.notifyTabChanged();
        this._currentOpenType = null;
        this.notifyBodyChanged();

        // 只有真正打开的文件才会走到这里，backend模式的只更新了tab，文件内容并未加载
        const reportTimer = this.reporterService.time(REPORT_NAME.EDITOR_REACTIVE);
        resourceReady = new Deferred<void>();
        this.resourceStatus.set(resource, resourceReady.promise);
        // 超过60ms loading时间的才展示加载
        const delayTimer = setTimeout(() => {
          this.notifyTabLoading(resource!);
        }, 60);
        await this.displayResourceComponent(resource, options);
        clearTimeout(delayTimer);
        resourceReady.resolve();
        reportTimer.timeEnd(resource.uri.toString());
        this._currentOrPreviousFocusedEditor = this.currentEditor;
        this._onDidEditorFocusChange.fire();
        this.setContextKeys();
        this.eventBus.fire(
          new EditorGroupOpenEvent({
            group: this,
            resource,
          }),
        );
        if ((options && options.disableNavigate) || (options && options.backend)) {
          // no-op
        } else {
          this.locateInFileTree(uri);
        }
        this.eventBus.fire(
          new EditorGroupChangeEvent({
            group: this,
            newOpenType: this.currentOpenType,
            newResource: this.currentResource,
            oldOpenType,
            oldResource,
          }),
        );
        return {
          group: this,
          resource,
        };
      }
    } catch (e) {
      getDebugLogger().error(e);
      resourceReady && resourceReady.reject();
      if (!isEditorError(e, EditorTabChangedError)) {
        this.messageService.error(formatLocalize('editor.failToOpen', uri.displayName, e.message), [], true);
      }
      return false;
      // todo 给用户显示error
    }
  }

  private locateInFileTree(uri: URI) {
    if (this.explorerAutoRevealConfig) {
      this.commands.tryExecuteCommand(FILE_COMMANDS.LOCATION.id, uri);
    }
  }

  async openUris(uris: URI[]): Promise<void> {
    for (const uri of uris) {
      await this.open(uri);
    }
  }

  async getDocumentModelRef(uri: URI): Promise<IEditorDocumentModelRef> {
    if (!this.holdDocumentModelRefs.has(uri.toString())) {
      this.holdDocumentModelRefs.set(
        uri.toString(),
        await this.documentModelManager.createModelReference(uri, 'editor-group-' + this.name),
      );
    }
    return this.holdDocumentModelRefs.get(uri.toString())!;
  }

  disposeDocumentRef(uri: URI) {
    if (uri.scheme === 'diff') {
      const query = uri.getParsedQuery();
      this.doDisposeDocRef(new URI(query.original));
      this.doDisposeDocRef(new URI(query.modified));
    } else {
      this.doDisposeDocRef(uri);
    }
  }

  protected doDisposeDocRef(uri: URI) {
    if (this.holdDocumentModelRefs.has(uri.toString())) {
      this.holdDocumentModelRefs.get(uri.toString())!.dispose();
      this.holdDocumentModelRefs.delete(uri.toString());
    }
  }

  private async displayResourceComponent(resource: IResource, options: IResourceOpenOptions = {}) {
    const _resource = resource;
    const result = await this.resolveOpenType(resource, options);
    if (result) {
      const { activeOpenType, openTypes } = result;

      this.availableOpenTypes = openTypes;

      if (options.preserveFocus) {
        options.focus = false;
      }

      if (activeOpenType.type === 'code') {
        const documentRef = await this.getDocumentModelRef(resource.uri);
        this.resolveTabChanged(_resource, this.currentResource);
        await this.codeEditorReady.onceReady(async () => {
          await this.codeEditor.open(documentRef);

          if (options.range) {
            const range = new monaco.Range(
              options.range.startLineNumber!,
              options.range.startColumn!,
              options.range.endLineNumber!,
              options.range.endColumn!,
            );
            this.codeEditor.monacoEditor.setSelection(range);
            // 这里使用 queueMicrotask 在下一次事件循环时将编辑器滚动到指定位置
            // 原因是在打开新文件的情况下
            // setModel 后立即调用 revealRangeInCenterIfOutsideViewport 编辑器无法获取到 viewport 宽高
            // 导致无法正确计算滚动位置
            // 相比 setTimeout, queueMicrotask 优先级更高
            // ref: https://developer.mozilla.org/zh-CN/docs/Web/API/queueMicrotask
            queueMicrotask(() => {
              this.codeEditor.monacoEditor.revealRangeInCenterIfOutsideViewport(range, 0);
            });
          }

          // 同上
          queueMicrotask(() => {
            if (options.scrollTop) {
              this.codeEditor.monacoEditor.setScrollTop(options.scrollTop!);
            }
            if (options.scrollLeft) {
              this.codeEditor.monacoEditor.setScrollLeft(options.scrollLeft!);
            }
          });

          if (options.focus) {
            this._domNode?.focus();
            // monaco 编辑器的 focus 多了一步检查，由于此时其实对应编辑器的 dom 的 display 为 none （需要等 React 下一次渲染才会改变为 block）,
            // 会引起 document.activeElement !== editor.textArea.domNode，进而会导致focus失败
            // 需要等待真正 append 之后再
            const disposer = this.eventBus.on(CodeEditorDidVisibleEvent, (e) => {
              if (e.payload.groupName === this.name && e.payload.type === 'code') {
                disposer.dispose();
                // 此处必须多做一些检查以免不必要的 focus
                if (this.disposed) {
                  return;
                }
                if (this !== this.workbenchEditorService.currentEditorGroup) {
                  return;
                }
                if (this.currentEditor === this.codeEditor && this.codeEditor.currentUri?.isEqual(resource.uri)) {
                  try {
                    this.codeEditor.focus();
                  } catch (e) {
                    // noop
                  }
                }
              }
            });
          }
        });
        // 可能在diff Editor中修改导致为脏
        if (documentRef.instance!.dirty) {
          this.pinPreviewed(resource.uri);
        }
      } else if (activeOpenType.type === 'diff') {
        const diffResource = resource as IDiffResource;
        const [original, modified] = await Promise.all([
          this.getDocumentModelRef(diffResource.metadata!.original),
          this.getDocumentModelRef(diffResource.metadata!.modified),
        ]);
        await this.diffEditorReady.onceReady(async () => {
          await this.diffEditor.compare(original, modified, options, resource.uri);
          if (options.focus) {
            this._domNode?.focus();
            // 理由见上方 codeEditor.focus 部分

            const disposer = this.eventBus.on(CodeEditorDidVisibleEvent, (e) => {
              if (e.payload.groupName === this.name && e.payload.type === 'diff') {
                disposer.dispose();
                if (this.disposed) {
                  return;
                }
                if (this !== this.workbenchEditorService.currentEditorGroup) {
                  return;
                }
                if (this.currentEditor === this.diffEditor.modifiedEditor) {
                  try {
                    this.diffEditor.focus();
                  } catch (e) {
                    // noop
                  }
                }
              }
            });
          }
        });
      } else if (activeOpenType.type === 'component') {
        const component = this.editorComponentRegistry.getEditorComponent(activeOpenType.componentId as string);
        const initialProps = this.editorComponentRegistry.getEditorInitialProps(activeOpenType.componentId as string);
        if (!component) {
          throw new Error('Cannot find Editor Component with id: ' + activeOpenType.componentId);
        } else {
          this.activateComponentsProps.set(component, initialProps);
          if (component.renderMode === EditorComponentRenderMode.ONE_PER_RESOURCE) {
            const openedResources = this.activeComponents.get(component) || [];
            const index = openedResources.findIndex((r) => r.uri.toString() === resource.uri.toString());
            if (index === -1) {
              openedResources.push(resource);
            }
            this.activeComponents.set(component, openedResources);
          } else if (component.renderMode === EditorComponentRenderMode.ONE_PER_GROUP) {
            this.activeComponents.set(component, [resource]);
          } else if (component.renderMode === EditorComponentRenderMode.ONE_PER_WORKBENCH) {
            const promises: Promise<any>[] = [];
            this.workbenchEditorService.editorGroups.forEach((g) => {
              if (g === this) {
                return;
              }
              const r = g.resources.find((r) => r.uri.isEqual(resource.uri));
              if (r) {
                promises.push(g.close(r.uri));
              }
            });
            await Promise.all(promises).catch(getDebugLogger().error);
            this.activeComponents.set(component, [resource]);
          }
        }
        // 打开非编辑器的component时需要手动触发
        this._onCurrentEditorCursorChange.fire({
          position: null,
          selectionLength: 0,
        });
      } else {
        return; // other type not handled
      }

      this.resolveTabChanged(_resource, this.currentResource);
      this._currentOpenType = activeOpenType;
      this.notifyBodyChanged();

      if (
        (this._codeEditorPendingLayout && activeOpenType.type === 'code') ||
        (this._diffEditorPendingLayout && activeOpenType.type === 'diff')
      ) {
        this.doLayoutEditors();
      }

      this.cachedResourcesActiveOpenTypes.set(resource.uri.toString(), activeOpenType);
    }
  }

  private resolveTabChanged(lastResource: IResource, curResource: MaybeNull<IResource>): void {
    if (lastResource !== curResource) {
      // 打开过程中改变了tab
      throw new EditorTabChangedError();
    }
  }

  private async resolveOpenType(
    resource: IResource,
    options: IResourceOpenOptions,
  ): Promise<{ activeOpenType: IEditorOpenType; openTypes: IEditorOpenType[] } | null> {
    const openTypes =
      this.cachedResourcesOpenTypes.get(resource.uri.toString()) ||
      (await this.editorComponentRegistry.resolveEditorComponent(resource));
    const editorAssociations = this.preferenceService.get<{ [key in string]: string }>('workbench.editorAssociations');
    const activeOpenType = findSuitableOpenType(
      openTypes,
      this.cachedResourcesActiveOpenTypes.get(resource.uri.toString()),
      resource,
      editorAssociations,
      options.forceOpenType,
    );
    this.cachedResourcesOpenTypes.set(resource.uri.toString(), openTypes);
    return { activeOpenType, openTypes };
  }

  public async close(
    uri: URI,
    {
      treatAsNotCurrent,
      force,
    }: {
      treatAsNotCurrent?: boolean;
      force?: boolean;
    } = {},
  ) {
    const index = this.resources.findIndex((r) => r.uri.toString() === uri.toString());
    if (index !== -1) {
      const resource = this.resources[index];
      if (!force) {
        if (!(await this.shouldClose(resource))) {
          return;
        }
      }
      this.resources.splice(index, 1);
      this.eventBus.fire(
        new EditorGroupCloseEvent({
          group: this,
          resource,
        }),
      );
      if (this.previewURI && this.previewURI.isEqual(uri)) {
        this.previewURI = null;
      }
      // 优先打开用户打开历史中的uri,
      // 如果历史中的不可打开，打开去除当前关闭目标uri后相同位置的uri, 如果没有，则一直往前找到第一个可用的uri
      if (resource === this.currentResource && !treatAsNotCurrent) {
        let nextUri: URI | undefined;
        while (this.resourceOpenHistory.length > 0) {
          if (
            this.resources.findIndex((r) => r.uri === this.resourceOpenHistory[this.resourceOpenHistory.length - 1]) !==
            -1
          ) {
            nextUri = this.resourceOpenHistory.pop();
            break;
          } else {
            this.resourceOpenHistory.pop();
          }
        }
        if (nextUri) {
          this.open(nextUri);
        } else {
          let i = index;
          while (i > 0 && !this.resources[i]) {
            i--;
          }
          if (this.resources[i]) {
            this.open(this.resources[i].uri);
          } else {
            this.backToEmpty();
          }
        }
      } else {
        this.notifyTabChanged();
      }
      for (const resources of this.activeComponents.values()) {
        const i = resources.indexOf(resource);
        if (i !== -1) {
          resources.splice(i, 1);
        }
      }
      this.disposeDocumentRef(uri);
    }
    if (this.resources.length === 0) {
      if (this.grid.parent) {
        // 当前不是最后一个 editor Group
        this.dispose();
      }
      this.availableOpenTypes = [];
    }
  }

  private async shouldClose(resource: IResource): Promise<boolean> {
    // TODO: 自定义打开方式如果存在保存能力，也要能阻止关闭
    const openedResources = this.workbenchEditorService.editorGroups.map((group) => group.resources);
    if (!(await this.resourceService.shouldCloseResource(resource, openedResources))) {
      return false;
    } else {
      let count = 0;
      for (const group of openedResources) {
        for (const res of group) {
          if (res.uri.isEqual(resource.uri)) {
            count++;
            if (count >= 2) {
              break;
            }
          }
        }
      }
      if (count <= 1) {
        this.resourceService.disposeResource(resource);
      }
      return true;
    }
  }

  private backToEmpty() {
    const oldOpenType = this._currentOpenType;
    const oldResource = this._currentResource;

    this._currentResource = null;
    this._currentOpenType = null;
    this.notifyTabChanged();
    this.notifyBodyChanged();
    this._currentOrPreviousFocusedEditor = null;
    this._onDidEditorFocusChange.fire();
    // 关闭最后一个时，应该发送一个 EditorGroupChangeEvent
    this.eventBus.fire(
      new EditorGroupChangeEvent({
        group: this,
        newOpenType: this.currentOpenType,
        newResource: this.currentResource,
        oldOpenType,
        oldResource,
      }),
    );
  }

  /**
   * 关闭全部
   */
  async closeAll() {
    for (const resource of this.resources) {
      if (!(await this.shouldClose(resource))) {
        return;
      }
    }
    const closed = this.resources.splice(0, this.resources.length);
    closed.forEach((resource) => {
      this.clearResourceOnClose(resource);
    });
    this.activeComponents.clear();
    if (this.workbenchEditorService.editorGroups.length > 1) {
      this.dispose();
    }
    this.previewURI = null;
    this.backToEmpty();
  }

  /**
   * 关闭已保存（非dirty）
   */
  async closeSaved() {
    const saved = this.resources.filter((r) => {
      const decoration = this.resourceService.getResourceDecoration(r.uri);
      if (!decoration || !decoration.dirty) {
        return true;
      }
    });
    for (const resource of saved) {
      if (!(await this.shouldClose(resource))) {
        return;
      }
    }
    for (const resource of saved) {
      await this.close(resource.uri);
    }
  }

  /**
   * 关闭向右的tab
   * @param uri
   */
  async closeToRight(uri: URI) {
    const index = this.resources.findIndex((r) => r.uri.toString() === uri.toString());
    if (index !== -1) {
      const resourcesToClose = this.resources.slice(index + 1);
      for (const resource of resourcesToClose) {
        if (!(await this.shouldClose(resource))) {
          return;
        }
      }
      this.resources.splice(index + 1);
      for (const resource of resourcesToClose) {
        this.clearResourceOnClose(resource);
      }
      this.open(uri);
    }
  }

  clearResourceOnClose(resource: IResource) {
    this.eventBus.fire(
      new EditorGroupCloseEvent({
        group: this,
        resource,
      }),
    );
    for (const resources of this.activeComponents.values()) {
      const i = resources.indexOf(resource);
      if (i !== -1) {
        resources.splice(i, 1);
      }
    }
  }

  async closeOthers(uri: URI) {
    const index = this.resources.findIndex((r) => r.uri.toString() === uri.toString());
    if (index !== -1) {
      const resourcesToClose = this.resources.filter((v, i) => i !== index);
      for (const resource of resourcesToClose) {
        if (!(await this.shouldClose(resource))) {
          return;
        }
      }
      this.resources = [this.resources[index]];
      for (const resource of resourcesToClose) {
        this.clearResourceOnClose(resource);
      }
      await this.open(uri);
    }
  }

  /**
   * 当前打开的resource
   */
  get currentResource(): MaybeNull<IResource> {
    return this._currentResource;
  }

  get currentOpenType(): MaybeNull<IEditorOpenType> {
    return this._currentOpenType;
  }

  async changeOpenType(id: string) {
    const type = this.availableOpenTypes.find((a) => a.type === id || a.componentId === id);
    if (!type) {
      return;
    }

    if (!this.currentResource) {
      return;
    }
    if (openTypeSimilar(type, this.currentOpenType!)) {
      return;
    }
    const oldOpenType = this.currentOpenType;
    await this.displayResourceComponent(this.currentResource!, { forceOpenType: type });
    this.eventBus.fire(
      new EditorGroupChangeEvent({
        group: this,
        newOpenType: this.currentOpenType,
        newResource: this.currentResource,
        oldOpenType,
        oldResource: this.currentResource,
      }),
    );
  }

  /**
   * 拖拽drop方法
   */
  public async dropUri(uri: URI, position: DragOverPosition, sourceGroup?: EditorGroup, targetResource?: IResource) {
    if (position !== DragOverPosition.CENTER) {
      await this.split(getSplitActionFromDragDrop(position), uri, { preview: false, focus: true });
    } else {
      // 扔在本体或者tab上
      if (!targetResource) {
        await this.open(uri, { preview: false, focus: true });
      } else {
        const targetIndex = this.resources.indexOf(targetResource);
        if (targetIndex === -1) {
          await this.open(uri, { preview: false, focus: true });
        } else {
          const sourceIndex = this.resources.findIndex((resource) => resource.uri.toString() === uri.toString());
          if (sourceIndex === -1) {
            await this.open(uri, {
              index: targetIndex,
              preview: false,
            });
          } else {
            // just move
            const sourceResource = this.resources[sourceIndex];
            if (sourceIndex > targetIndex) {
              this.resources.splice(sourceIndex, 1);
              this.resources.splice(targetIndex, 0, sourceResource);
              await this.open(uri, { preview: false });
            } else if (sourceIndex < targetIndex) {
              this.resources.splice(targetIndex + 1, 0, sourceResource);
              this.resources.splice(sourceIndex, 1);
              await this.open(uri, { preview: false });
            }
          }
        }
      }
    }

    if (sourceGroup) {
      if (sourceGroup !== this) {
        // 从其他group拖动过来
        await sourceGroup.close(uri);
      } else if (position !== DragOverPosition.CENTER) {
        // split行为
        await this.close(uri);
      }
    }
  }

  gainFocus() {
    this.workbenchEditorService.setCurrentGroup(this);
  }

  focus() {
    this.gainFocus();
    if (this.currentOpenType && this.currentOpenType.type === 'code') {
      this.codeEditor.focus();
    }
    if (this.currentOpenType && this.currentOpenType.type === 'diff') {
      this.diffEditor.focus();
    }
  }

  dispose() {
    this.grid?.dispose();
    this.workbenchEditorService.removeGroup(this);
    super.dispose();
    this.codeEditor && this.codeEditor.dispose();
    this.diffEditor && this.diffEditor.dispose();
    this.toDispose.forEach((disposable) => disposable.dispose());
    this.eventBus.fire(
      new EditorGroupDisposeEvent({
        group: this,
      }),
    );
  }

  getState(): IEditorGroupState {
    const couldRevive = (r: IResource): boolean => !!(r.supportsRevive && !r.deleted);

    const uris = this.resources.filter(couldRevive).map((r) => r.uri.toString());
    return {
      uris,
      current:
        this.currentResource && couldRevive(this.currentResource) ? this.currentResource.uri.toString() : undefined,
      previewIndex: this.previewURI ? uris.indexOf(this.previewURI.toString()) : -1,
    };
  }

  isCodeEditorMode() {
    return !!this.currentOpenType && this.currentOpenType.type === 'code';
  }

  isDiffEditorMode() {
    return !!this.currentOpenType && this.currentOpenType.type === 'diff';
  }

  isComponentMode() {
    return !!this.currentOpenType && this.currentOpenType.type === 'component';
  }

  async restoreState(state: IEditorGroupState) {
    this._restoringState = true;
    this.previewURI = state.uris[state.previewIndex] ? null : new URI(state.uris[state.previewIndex]);
    for (const uri of state.uris) {
      await this.doOpen(new URI(uri), { disableNavigate: true, backend: true, preview: false, deletedPolicy: 'skip' });
    }
    let targetUri: URI | undefined;
    if (state.current) {
      targetUri = new URI(state.current);
    } else {
      if (state.uris.length > 0) {
        targetUri = new URI(state.uris[state.uris.length - 1]!);
      }
    }
    if (targetUri) {
      if (!(await this.open(targetUri, { deletedPolicy: 'skip' }))) {
        if (this.resources[0]) {
          await this.open(this.resources[0].uri);
        }
      }
    }
    this._restoringState = false;
    this.notifyTabChanged();
  }

  async saveAll(includeUntitled?: boolean, reason?: SaveReason) {
    for (const r of this.resources) {
      // 不保存无标题文件
      if (!includeUntitled && r.uri.scheme === Schemes.untitled) {
        continue;
      }
      await this.saveResource(r, reason);
    }
  }

  async saveResource(resource: IResource, reason: SaveReason = SaveReason.Manual) {
    // 尝试使用 openType 提供的保存方法保存
    if (await this.saveByOpenType(resource, reason)) {
      return;
    }

    // 否则使用 document 进行保存 (如果有)
    const docRef = this.documentModelManager.getModelReference(resource.uri);
    if (docRef) {
      if (docRef.instance.dirty) {
        await docRef.instance.save(undefined, reason);
      }
      docRef.dispose();
    }
  }

  async saveByOpenType(resource: IResource, reason: SaveReason): Promise<boolean> {
    const openType = this.cachedResourcesActiveOpenTypes.get(resource.uri.toString());
    if (openType && openType.saveResource) {
      try {
        await openType.saveResource(resource, reason);
        return true;
      } catch (e) {
        this.logger.error(e);
      }
    }
    return false;
  }

  async saveCurrent(reason: SaveReason = SaveReason.Manual) {
    const resource = this.currentResource;
    if (!resource) {
      return;
    }
    if (await this.saveByOpenType(resource, reason)) {
      return;
    }
    if (this.currentEditor) {
      return this.currentEditor.save();
    }
  }

  hasDirty(): boolean {
    for (const r of this.resources) {
      const docRef = this.documentModelManager.getModelReference(r.uri);
      if (docRef) {
        const isDirty = docRef.instance.dirty;
        docRef.dispose();
        if (isDirty) {
          return true;
        }
      }
    }
    return false;
  }

  componentUndo() {
    const currentOpenType = this.currentOpenType;
    if (currentOpenType?.undo) {
      currentOpenType.undo(this.currentResource!);
    }
  }

  componentRedo() {
    const currentOpenType = this.currentOpenType;
    if (currentOpenType?.redo) {
      currentOpenType.redo(this.currentResource!);
    }
  }

  /**
   * 防止作为参数被抛入插件进程时出错
   */
  toJSON() {
    return {
      name: this.name,
    };
  }
}

function findSuitableOpenType(
  currentAvailable: IEditorOpenType[],
  prev: IEditorOpenType | undefined,
  resource: IResource,
  editorAssociations: { [key in string]: string } | undefined,
  forceOpenType?: IEditorOpenType,
) {
  if (forceOpenType) {
    return currentAvailable.find((p) => openTypeSimilar(p, forceOpenType)) || currentAvailable[0];
  } else if (prev) {
    return currentAvailable.find((p) => openTypeSimilar(p, prev)) || currentAvailable[0];
  }

  if (editorAssociations) {
    // 如果配置了 workbench.editorAssociations 且 priority 为 option 的情况下符合规则的默认打开方式行为
    const matchAvailableType = currentAvailable.find((p) => {
      const matchAssKey = Object.keys(editorAssociations).find(
        (r) => match(r, resource.uri.path.toString().toLowerCase()) || match(r, resource.uri.path.base.toLowerCase()),
      );
      const viewType = matchAssKey && editorAssociations[matchAssKey];
      if (!viewType) {
        return false;
      }

      return p.componentId === viewType;
    });

    if (matchAvailableType) {
      return matchAvailableType;
    }
  }

  return currentAvailable[0];
}

function openTypeSimilar(a: IEditorOpenType, b: IEditorOpenType) {
  return a.type === b.type && (a.type !== 'component' || a.componentId === b.componentId);
}<|MERGE_RESOLUTION|>--- conflicted
+++ resolved
@@ -16,11 +16,7 @@
   toMarkdown,
 } from '@opensumi/ide-core-browser';
 import { ResourceContextKey } from '@opensumi/ide-core-browser/lib/contextkey/resource';
-<<<<<<< HEAD
-import { isUndefinedOrNull, Schemes, REPORT_NAME, match } from '@opensumi/ide-core-common';
-=======
-import { isUndefinedOrNull, Schemas, REPORT_NAME, localize, MessageType } from '@opensumi/ide-core-common';
->>>>>>> 9bce37f9
+import { isUndefinedOrNull, Schemes, REPORT_NAME, match, localize, MessageType } from '@opensumi/ide-core-common';
 import {
   CommandService,
   URI,
@@ -44,12 +40,7 @@
   Disposable,
   makeRandomHexString,
 } from '@opensumi/ide-core-common';
-<<<<<<< HEAD
-import { IMessageService } from '@opensumi/ide-overlay';
-=======
-import { makeRandomHexString } from '@opensumi/ide-core-common/lib/functional';
 import { IDialogService, IMessageService } from '@opensumi/ide-overlay';
->>>>>>> 9bce37f9
 import * as monaco from '@opensumi/monaco-editor-core/esm/vs/editor/editor.api';
 
 import {
