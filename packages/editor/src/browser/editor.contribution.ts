import { Autowired, INJECTOR_TOKEN, Injector } from '@ali/common-di';
import { WorkbenchEditorService, IResourceOpenOptions, EditorGroupSplitAction, ILanguageService, Direction, ResourceService, IDocPersistentCacheProvider, IEditor, IEditorGroup } from '../common';
import { BrowserCodeEditor } from './editor-collection.service';
import { WorkbenchEditorServiceImpl, EditorGroup } from './workbench-editor.service';
import { ClientAppContribution, KeybindingContribution, KeybindingRegistry, EDITOR_COMMANDS, CommandContribution, CommandRegistry, URI, Domain, MenuContribution, MenuModelRegistry, localize, MonacoService, ServiceNames, MonacoContribution, CommandService, QuickPickService, IEventBus, isElectronRenderer, Schemas } from '@ali/ide-core-browser';
import { EditorStatusBarService } from './editor.status-bar.service';
import { ComponentContribution, ComponentRegistry } from '@ali/ide-core-browser/lib/layout';
import { EditorView } from './editor.view';
import { ToolBarContribution, IToolBarViewService, ToolBarPosition } from '@ali/ide-toolbar';
import { ContextMenuRenderer } from '@ali/ide-core-browser/lib/menu';
import { EditorGroupsResetSizeEvent, BrowserEditorContribution, IEditorActionRegistry } from './types';
import { IClientApp } from '@ali/ide-core-browser';
import { getIcon } from '@ali/ide-core-browser/lib/icon';
import { EditorHistoryService } from './history';
import { NavigationMenuContainer } from './navigation.view';
import { IEditorDocumentModelService } from './doc-model/types';
import * as copy from 'copy-to-clipboard';
<<<<<<< HEAD
import { FormattingSelector } from './format/formatterSelect';
=======
import { NextMenuContribution, IMenuRegistry, MenuId } from '@ali/ide-core-browser/lib/menu/next';
>>>>>>> f36fae40

interface ResourceArgs {
  group: EditorGroup;
  uri: URI;
}

@Domain(CommandContribution, ClientAppContribution, KeybindingContribution, MonacoContribution, ComponentContribution, BrowserEditorContribution, NextMenuContribution)
export class EditorContribution implements CommandContribution, ClientAppContribution, KeybindingContribution, MonacoContribution, ComponentContribution, BrowserEditorContribution, NextMenuContribution {

  @Autowired(INJECTOR_TOKEN)
  injector: Injector;

  @Autowired(WorkbenchEditorService)
  private workbenchEditorService: WorkbenchEditorServiceImpl;

  @Autowired(ResourceService)
  private resourceService: ResourceService;

  @Autowired()
  private editorStatusBarService: EditorStatusBarService;

  @Autowired(QuickPickService)
  private quickPickService: QuickPickService;

  @Autowired(ILanguageService)
  private languagesService: ILanguageService;

  @Autowired(CommandService)
  private commandService: CommandService;

  @Autowired(ContextMenuRenderer)
  private contextMenuRenderer: ContextMenuRenderer;

  @Autowired(IEditorDocumentModelService)
  private editorDocumentModelService: IEditorDocumentModelService;

  @Autowired(IDocPersistentCacheProvider)
  cacheProvider: IDocPersistentCacheProvider;

  @Autowired()
  historyService: EditorHistoryService;

  registerComponent(registry: ComponentRegistry) {
    registry.register('@ali/ide-editor', {
      id: 'ide-editor',
      component: EditorView,
    });
    registry.register('breadcrumb-menu', {
      id: 'breadcrumb-menu',
      component: NavigationMenuContainer,
    });
  }

  onMonacoLoaded(monacoService: MonacoService) {
    const { MonacoCodeService, MonacoContextViewService } = require('./editor.override');
    const codeEditorService = this.injector.get(MonacoCodeService);
    monacoService.registerOverride(ServiceNames.CODE_EDITOR_SERVICE, codeEditorService);
    monacoService.registerOverride(ServiceNames.CONTEXT_VIEW_SERVICE, this.injector.get(MonacoContextViewService));
    const { MonacoTextModelService } = require('./doc-model/override');
    const textModelService = this.injector.get(MonacoTextModelService);
    monacoService.registerOverride(ServiceNames.TEXT_MODEL_SERVICE, textModelService);
    const formatSelector = this.injector.get(FormattingSelector);
    monaco.format.FormattingConflicts._selectors.unshift(formatSelector.select.bind(formatSelector) as any);
  }

  onWillStop(app: IClientApp) {
    if (isElectronRenderer()) {
      return this.onWillStopElectron();
    } else {
      return this.workbenchEditorService.hasDirty() || !this.cacheProvider.isFlushed();
    }
  }

  async onWillStopElectron() {
    for (const group of this.workbenchEditorService.editorGroups) {
      for ( const resource of group.resources) {
        if (!await this.resourceService.shouldCloseResource(resource, [])) {
          return true;
        }
      }
    }

    if (!this.cacheProvider.isFlushed()) {
      return true;
    }

    return false;
  }

  registerKeybindings(keybindings: KeybindingRegistry): void {
    keybindings.registerKeybinding({
      command: EDITOR_COMMANDS.SAVE_CURRENT.id,
      keybinding: 'ctrlcmd+s',
    });
    keybindings.registerKeybinding({
      command: EDITOR_COMMANDS.CLOSE.id,
      keybinding: 'ctrlcmd+w', // FIXME web上会被chrome拦截
    });
    keybindings.registerKeybinding({
      command: EDITOR_COMMANDS.PREVIOUS.id,
      keybinding: 'alt+cmd+left', // FIXME web上会被chrome拦截
    });
    keybindings.registerKeybinding({
      command: EDITOR_COMMANDS.NEXT.id,
      keybinding: 'alt+cmd+right', // FIXME web上会被chrome拦截
    });
    keybindings.registerKeybinding({
      command: EDITOR_COMMANDS.GO_FORWARD.id,
      keybinding: 'ctrl+=',
    });
    keybindings.registerKeybinding({
      command: EDITOR_COMMANDS.GO_BACK.id,
      keybinding: 'ctrl+-',
    });
    keybindings.registerKeybinding({
      command: EDITOR_COMMANDS.CHANGE_LANGUAGE.id,
      keybinding: 'ctrlcmd+k m',
    });
    keybindings.registerKeybinding({
      command: EDITOR_COMMANDS.SPLIT_TO_RIGHT.id,
      keybinding: 'ctrlcmd+\\',
    });
    keybindings.registerKeybinding({
      command: EDITOR_COMMANDS.NAVIGATE_NEXT.id,
      keybinding: 'ctrlcmd+k ctrlcmd+right',
    });
    keybindings.registerKeybinding({
      command: EDITOR_COMMANDS.NAVIGATE_PREVIOUS.id,
      keybinding: 'ctrlcmd+k ctrlcmd+left',
    });
    keybindings.registerKeybinding({
      command: EDITOR_COMMANDS.SAVE_ALL.id,
      keybinding: 'ctrlcmd+k s',
    });
    keybindings.registerKeybinding({
      command: EDITOR_COMMANDS.CLOSE_ALL.id,
      keybinding: 'ctrlcmd+k ctrlcmd+w',
    });
    keybindings.registerKeybinding({
      command: EDITOR_COMMANDS.PIN_CURRENT.id,
      keybinding: 'ctrlcmd+k enter',
    });
    keybindings.registerKeybinding({
      command: EDITOR_COMMANDS.COPY_CURRENT_PATH.id,
      keybinding: 'ctrlcmd+k p',
    });
    keybindings.registerKeybinding({
      command: EDITOR_COMMANDS.REOPEN_CLOSED.id,
      keybinding: 'ctrlcmd+shift+t',
    });
    for (let i = 1; i < 10; i ++ ) {
      keybindings.registerKeybinding({
        command: EDITOR_COMMANDS.GO_TO_GROUP.id,
        keybinding: 'ctrlcmd+' + i,
        args: [i],
      });
    }
    ['left', 'up', 'down', 'right'].forEach((direction) => {
      keybindings.registerKeybinding({
        command: EDITOR_COMMANDS.MOVE_GROUP.id,
        keybinding: 'ctrlcmd+k ' + direction,
        args: [direction],
      });
    });
  }

  initialize() {
    this.editorStatusBarService.setListener();
    this.historyService.start();
  }

  registerCommands(commands: CommandRegistry): void {

    commands.registerCommand(EDITOR_COMMANDS.GO_FORWARD, {
      execute: () => {
        this.historyService.forward();
      },
    });

    commands.registerCommand(EDITOR_COMMANDS.GO_BACK, {
      execute: () => {
        this.historyService.back();
      },
    });

    commands.registerCommand(EDITOR_COMMANDS.OPEN_RESOURCE, {
      execute: (uri: URI, options?: IResourceOpenOptions) => {
        this.workbenchEditorService.open(uri, options);
      },
    });

    commands.registerCommand(EDITOR_COMMANDS.OPEN_RESOURCES, {
      execute: ({ uris }: { uris: URI[] }) => {
        this.workbenchEditorService.openUris(uris);
      },
    });

    commands.registerCommand(EDITOR_COMMANDS.COMPARE, {
      execute: ({ original, modified, name }: { original: URI, modified: URI, name?: string }) => {
        name = name || `${original.displayName} <=> ${modified.displayName}`;
        this.workbenchEditorService.open(
          URI.from({
            scheme: 'diff',
            query: URI.stringifyQuery({
              name,
              original,
              modified,
            }),
          }),
        );
      },
    });

    commands.registerCommand(EDITOR_COMMANDS.SAVE_CURRENT, {
      execute: async () => {
        const editor = this.workbenchEditorService.currentEditor as BrowserCodeEditor;
        if (editor) {
          await editor.save();
        }
      },
    });

    commands.registerCommand(EDITOR_COMMANDS.SAVE_URI, {
      execute: async (uri: URI) => {
        const docRef = this.editorDocumentModelService.getModelReference(uri);
        if (docRef && docRef.instance.dirty) {
          try {
            await docRef.instance.save();
          } catch (e) {
            docRef.dispose();
          }
        }
      },
    });

    commands.registerCommand(EDITOR_COMMANDS.CLOSE_ALL_IN_GROUP, {
      execute: async (resource: ResourceArgs) => {
        resource = resource || {};
        const {
          group = this.workbenchEditorService.currentEditorGroup,
          uri = group && group.currentResource && group.currentResource.uri,
        } = resource;
        if (group) {
          await group.closeAll();
        }
      },
    });

    commands.registerCommand(EDITOR_COMMANDS.CLOSE_SAVED, {
      execute: async (resource: ResourceArgs) => {
        resource = resource || {};
        const {
          group = this.workbenchEditorService.currentEditorGroup,
          uri = group && group.currentResource && group.currentResource.uri,
        } = resource;
        if (group) {
          await group.closeSaved();
        }
      },
    });

    commands.registerCommand(EDITOR_COMMANDS.CLOSE_OTHER_IN_GROUP, {
      execute: async (resource: ResourceArgs) => {
        resource = resource || {};
        const {
          group = this.workbenchEditorService.currentEditorGroup,
          uri = group && group.currentResource && group.currentResource.uri,
        } = resource;
        if (group && uri) {
          await group.closeOthers(uri);
        }
      },
    });

    commands.registerCommand(EDITOR_COMMANDS.CLOSE, {
      execute: async (resource: ResourceArgs) => {
        resource = resource || {};
        const {
          group = this.workbenchEditorService.currentEditorGroup,
          uri = group && group.currentResource && group.currentResource.uri,
        } = resource;
        if (group && uri) {
          await group.close(uri);
        }
      },
    });

    commands.registerCommand(EDITOR_COMMANDS.CLOSE_TO_RIGHT, {
      execute: async (resource: ResourceArgs) => {
        resource = resource || {};
        const {
          group = this.workbenchEditorService.currentEditorGroup,
          uri = group && group.currentResource && group.currentResource.uri,
        } = resource;
        if (group && uri) {
          await group.closeToRight(uri);
        }
      },
    });

    commands.registerCommand(EDITOR_COMMANDS.GET_CURRENT, {
      execute: () => this.workbenchEditorService.currentEditorGroup,
    });

    commands.registerCommand(EDITOR_COMMANDS.PIN_CURRENT, {
      execute: () => {
        const group = this.workbenchEditorService.currentEditorGroup;
        if (group) {
          group.pinPreviewed();
        }
      },
    });

    commands.registerCommand(EDITOR_COMMANDS.COPY_CURRENT_PATH, {
      execute: () => {
        const resource = this.workbenchEditorService.currentResource;
        if (resource && resource.uri.scheme === Schemas.file) {
          copy(resource.uri.codeUri.fsPath);
        }
      },
    });

    commands.registerCommand(EDITOR_COMMANDS.SPLIT_TO_LEFT, {
      execute: async (resource: ResourceArgs) => {
        resource = resource || {};
        const {
          group = this.workbenchEditorService.currentEditorGroup,
          uri = group && group.currentResource && group.currentResource.uri,
        } = resource;
        if (group && uri) {
          await group.split(EditorGroupSplitAction.Left, uri);
        }
      },
    });

    commands.registerCommand(EDITOR_COMMANDS.SPLIT_TO_RIGHT, {
      execute: async (resource: ResourceArgs) => {
        resource = resource || {};
        const {
          group = this.workbenchEditorService.currentEditorGroup,
          uri = group && group.currentResource && group.currentResource.uri,
        } = resource;
        if (group && uri) {
          await group.split(EditorGroupSplitAction.Right, uri);
        }
      },
    });

    commands.registerCommand(EDITOR_COMMANDS.GO_TO_GROUP, {
      execute: async (index: number = 1) => {
        const group = this.workbenchEditorService.sortedEditorGroups[index - 1];
        if (group) {
          group.focus();
        }
      },
    });

    commands.registerCommand(EDITOR_COMMANDS.MOVE_GROUP, {
      execute: async (direction?: Direction) => {
        if (direction) {
          const group = this.workbenchEditorService.currentEditorGroup;
          if (group) {
            group.grid.move(direction);
          }
        }
      },
    });

    commands.registerCommand(EDITOR_COMMANDS.SPLIT_TO_TOP, {
      execute: async (resource: ResourceArgs) => {
        resource = resource || {};
        const {
          group = this.workbenchEditorService.currentEditorGroup,
          uri = group && group.currentResource && group.currentResource.uri,
        } = resource;
        if (group && uri) {
          await group.split(EditorGroupSplitAction.Top, uri);
        }
      },
    });

    commands.registerCommand(EDITOR_COMMANDS.SPLIT_TO_BOTTOM, {
      execute: async (resource: ResourceArgs) => {
        resource = resource || {};
        const {
          group = this.workbenchEditorService.currentEditorGroup,
          uri = group && group.currentResource && group.currentResource.uri,
        } = resource;
        if (group && uri) {
          await group.split(EditorGroupSplitAction.Bottom, uri);
        }
      },
    });

    commands.registerCommand(EDITOR_COMMANDS.CHANGE_LANGUAGE, {
      execute: async (currentLanguageId) => {
        const allLanguages = this.languagesService.languages;
        const allLanguageItems = allLanguages.map((language) => ({
          label: language.name,
          value: language.id,
          description: `(${language.id})`,
        }));
        const targetLanguageId = await this.quickPickService.show(allLanguageItems);
        if (targetLanguageId && currentLanguageId !== targetLanguageId) {
          if (this.workbenchEditorService.currentEditor) {
            const currentDocModel = this.workbenchEditorService.currentEditor.currentDocumentModel;
            if (currentDocModel) {
              monaco.editor.setModelLanguage(currentDocModel.getMonacoModel(), targetLanguageId);
              currentDocModel.languageId = targetLanguageId;
            }
          }
        }
      },
    });

    commands.registerCommand(EDITOR_COMMANDS.NAVIGATE_NEXT, {
      execute: async () => {
        let i = this.workbenchEditorService.currentEditorGroup.index + 1;
        if (this.workbenchEditorService.editorGroups.length <= i) {
          i = 0;
        }
        return this.workbenchEditorService.sortedEditorGroups[i].focus();
      },
    });

    commands.registerCommand(EDITOR_COMMANDS.NAVIGATE_PREVIOUS, {
      execute: async () => {
        let i = this.workbenchEditorService.currentEditorGroup.index - 1;
        if (i < 0) {
          i = this.workbenchEditorService.editorGroups.length - 1;
        }
        return this.workbenchEditorService.sortedEditorGroups[i].focus();
      },
    });

    commands.registerCommand(EDITOR_COMMANDS.NAVIGATE_UP, {
      execute: async () => {
        const currentGrid = this.workbenchEditorService.currentEditorGroup.grid;
        const targetGrid = currentGrid.findGird(Direction.UP);
        if (targetGrid) {
          return (targetGrid.editorGroup! as EditorGroup).focus();
        }
      },
    });

    commands.registerCommand(EDITOR_COMMANDS.NAVIGATE_DOWN, {
      execute: async () => {
        const currentGrid = this.workbenchEditorService.currentEditorGroup.grid;
        const targetGrid = currentGrid.findGird(Direction.DOWN);
        if (targetGrid) {
          return (targetGrid.editorGroup! as EditorGroup).focus();
        }
      },
    });

    commands.registerCommand(EDITOR_COMMANDS.NAVIGATE_LEFT, {
      execute: async () => {
        const currentGrid = this.workbenchEditorService.currentEditorGroup.grid;
        const targetGrid = currentGrid.findGird(Direction.LEFT);
        if (targetGrid) {
          return (targetGrid.editorGroup! as EditorGroup).focus();
        }
      },
    });

    commands.registerCommand(EDITOR_COMMANDS.NAVIGATE_RIGHT, {
      execute: async () => {
        const currentGrid = this.workbenchEditorService.currentEditorGroup.grid;
        const targetGrid = currentGrid.findGird(Direction.RIGHT);
        if (targetGrid) {
          return (targetGrid.editorGroup! as EditorGroup).focus();
        }
      },
    });

    commands.registerCommand(EDITOR_COMMANDS.PREVIOUS_IN_GROUP, {
      execute: async () => {
        const editorGroup = this.workbenchEditorService.currentEditorGroup;
        if (!editorGroup.currentResource) {
          return;
        }
        const index = editorGroup.resources.findIndex((r) => r.uri.isEqual(editorGroup.currentResource!.uri)) - 1;
        if (editorGroup.resources[index]) {
          return editorGroup.open(editorGroup.resources[index].uri);
        } else {
          return editorGroup.open(editorGroup.resources[0].uri);
        }
      },
    });

    commands.registerCommand(EDITOR_COMMANDS.PREVIOUS_IN_GROUP, {
      execute: async () => {
        const editorGroup = this.workbenchEditorService.currentEditorGroup;
        if (!editorGroup.currentResource) {
          return;
        }
        const index = editorGroup.resources.findIndex((r) => r.uri.isEqual(editorGroup.currentResource!.uri)) + 1;
        if (editorGroup.resources[index]) {
          return editorGroup.open(editorGroup.resources[index].uri);
        } else {
          return editorGroup.open(editorGroup.resources[editorGroup.resources.length - 1].uri);
        }
      },
    });

    commands.registerCommand(EDITOR_COMMANDS.NEXT, {
      execute: async () => {
        const editorGroup = this.workbenchEditorService.currentEditorGroup;
        if (!editorGroup.currentResource) {
          return;
        }
        const index = editorGroup.resources.findIndex((r) => r.uri.isEqual(editorGroup.currentResource!.uri)) + 1;
        if (editorGroup.resources[index]) {
          return editorGroup.open(editorGroup.resources[index].uri);
        } else {
          const nextEditorGroupIndex = editorGroup.index === this.workbenchEditorService.editorGroups.length - 1 ? 0 : editorGroup.index + 1;
          const nextEditorGroup = this.workbenchEditorService.sortedEditorGroups[nextEditorGroupIndex];
          nextEditorGroup.focus();
          return nextEditorGroup.open(nextEditorGroup.resources[0].uri);
        }
      },
    });

    commands.registerCommand(EDITOR_COMMANDS.PREVIOUS, {
      execute: async () => {
        const editorGroup = this.workbenchEditorService.currentEditorGroup;
        if (!editorGroup.currentResource) {
          return;
        }
        const index = editorGroup.resources.findIndex((r) => r.uri.isEqual(editorGroup.currentResource!.uri)) - 1;
        if (editorGroup.resources[index]) {
          return editorGroup.open(editorGroup.resources[index].uri);
        } else {
          const nextEditorGroupIndex = editorGroup.index === 0 ? this.workbenchEditorService.editorGroups.length - 1 : editorGroup.index - 1;
          const nextEditorGroup = this.workbenchEditorService.sortedEditorGroups[nextEditorGroupIndex];
          nextEditorGroup.focus();
          return nextEditorGroup.open(nextEditorGroup.resources[nextEditorGroup.resources.length - 1].uri);
        }
      },
    });

    commands.registerCommand(EDITOR_COMMANDS.LAST_IN_GROUP, {
      execute: async () => {
        const editorGroup = this.workbenchEditorService.currentEditorGroup;
        if (editorGroup.resources.length > 0) {
          return editorGroup.open(editorGroup.resources[editorGroup.resources.length - 1].uri);
        }
      },
    });

    commands.registerCommand(EDITOR_COMMANDS.EVEN_EDITOR_GROUPS, {
      execute: async () => {
        const eventBus: IEventBus = this.injector.get(IEventBus);
        eventBus.fire(new EditorGroupsResetSizeEvent());
      },
    });

    commands.registerCommand(EDITOR_COMMANDS.CLOSE_OTHER_GROUPS, {
      execute: async () => {
        const editorGroup = this.workbenchEditorService.currentEditorGroup;
        const groupsToClose = this.workbenchEditorService.editorGroups.filter((e) => e !== editorGroup);
        groupsToClose.forEach((g) => {
          g.dispose();
        });
      },
    });

    commands.registerCommand(EDITOR_COMMANDS.OPEN_EDITOR_AT_INDEX, {
      execute: async (index) => {
        const editorGroup = this.workbenchEditorService.currentEditorGroup;
        const target = editorGroup.resources[index];
        if (target) {
          await editorGroup.open(target.uri);
        }
      },
    });

    commands.registerCommand(EDITOR_COMMANDS.REVERT_DOCUMENT, {
      execute: async () => {
        const group = this.workbenchEditorService.currentEditorGroup;
        if (group.isCodeEditorMode()) {
          const documentModel = group.codeEditor.currentDocumentModel;
          if (documentModel) {
            await documentModel.revert();
          }
        }
      },
    });

    commands.registerCommand(EDITOR_COMMANDS.REVERT_AND_CLOSE, {
      execute: async () => {
        const group = this.workbenchEditorService.currentEditorGroup;
        if (group.isCodeEditorMode()) {
          const documentModel = group.codeEditor.currentDocumentModel;
          if (documentModel) {
            await documentModel.revert();
          }
          group.close(group.currentResource!.uri);
        }
      },
    });

    commands.registerCommand(EDITOR_COMMANDS.SAVE_ALL, {
      execute: async () => {
        this.workbenchEditorService.saveAll();
      },
    });

    commands.registerCommand(EDITOR_COMMANDS.CLOSE_ALL, {
      execute: async (uri?: URI) => {
        this.workbenchEditorService.closeAll(uri);
      },
    });

    commands.registerCommand(EDITOR_COMMANDS.REOPEN_CLOSED, {
      execute: async () => {
        this.historyService.popClosed();
      },
    });
  }

  registerNextMenus(menus: IMenuRegistry) {
    menus.registerMenuItem(MenuId.EditorTitleContext, {
      command: EDITOR_COMMANDS.SPLIT_TO_LEFT.id,
      group: '9_split',
    });
    menus.registerMenuItem(MenuId.EditorTitleContext, {
      command: EDITOR_COMMANDS.SPLIT_TO_RIGHT.id,
      group: '9_split',
    });
    menus.registerMenuItem(MenuId.EditorTitleContext, {
      command: EDITOR_COMMANDS.SPLIT_TO_TOP.id,
      group: '9_split',
    });
    menus.registerMenuItem(MenuId.EditorTitleContext, {
      command: EDITOR_COMMANDS.SPLIT_TO_BOTTOM.id,
      group: '9_split',
    });
    menus.registerMenuItem(MenuId.EditorTitleContext, {
      command: EDITOR_COMMANDS.CLOSE.id,
      group: '0_tab',
      order: 1,
    });
    menus.registerMenuItem(MenuId.EditorTitleContext, {
      command: EDITOR_COMMANDS.CLOSE_ALL_IN_GROUP.id,
      group: '0_tab',
      order: 2,
    });

    menus.registerMenuItem(MenuId.EditorTitleContext, {
      command: EDITOR_COMMANDS.CLOSE_SAVED.id,
      group: '0_tab',
      order: 3,
    });

    menus.registerMenuItem(MenuId.EditorTitleContext, {
      command: EDITOR_COMMANDS.CLOSE_OTHER_IN_GROUP.id,
      group: '0_tab',
      order: 4,
    });

    menus.registerMenuItem(MenuId.EditorTitleContext, {
      command: EDITOR_COMMANDS.CLOSE_TO_RIGHT.id,
      group: '0_tab',
      order: 5,
    });

    menus.registerMenuItem(MenuId.EditorTitle, {
      command: EDITOR_COMMANDS.CLOSE_ALL_IN_GROUP.id,
      group: '0_internal',
    });
  }

  registerEditorActions(registry: IEditorActionRegistry) {
    registry.registerEditorAction({
      iconClass: getIcon('embed'),
      title: localize('editor.splitToRight'),
      onClick: () => {
        this.commandService.executeCommand(EDITOR_COMMANDS.SPLIT_TO_RIGHT.id);
      },
    });
  }

}<|MERGE_RESOLUTION|>--- conflicted
+++ resolved
@@ -15,11 +15,8 @@
 import { NavigationMenuContainer } from './navigation.view';
 import { IEditorDocumentModelService } from './doc-model/types';
 import * as copy from 'copy-to-clipboard';
-<<<<<<< HEAD
 import { FormattingSelector } from './format/formatterSelect';
-=======
 import { NextMenuContribution, IMenuRegistry, MenuId } from '@ali/ide-core-browser/lib/menu/next';
->>>>>>> f36fae40
 
 interface ResourceArgs {
   group: EditorGroup;
