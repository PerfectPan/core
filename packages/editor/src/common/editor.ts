import { Injectable } from '@ali/common-di';
import { URI, Event, BasicEvent, IDisposable, MaybeNull } from '@ali/ide-core-common';
import { IResource } from './resource';
import { DocumentModel } from '@ali/ide-doc-model';
import { IRange } from '@ali/ide-doc-model/lib/common/doc';

export interface CursorStatus {
  position: MaybeNull<monaco.Position>;
  selectionLength: number;
}

/**
 * 一个IEditor代表了一个最小的编辑器单元，可以是CodeEditor中的一个，也可以是DiffEditor中的两个
 */
export interface IEditor {

  getId(): string;
  /**
   * editor中打开的documentModel
   */

  currentDocumentModel: DocumentModel | null;

  currentUri: URI | null;

}

export interface ICodeEditor extends IEditor, IDisposable {

  layout(): void;

  /**
   * 打开一个uri
   * @param uri
   */
  open(uri: URI): Promise<void>;

<<<<<<< HEAD
  // TODO monaco.position和lsp的是不兼容的？
=======
  focus(): void;

  // TODO monaco.position和lsp的是不兼容的
>>>>>>> de7dd2c6
  onCursorPositionChanged: Event<CursorStatus>;

}

/**
 * Diff 编辑器抽象
 */
export interface IDiffEditor extends IDisposable {

  compare(original: URI, modified: URI);

  originalEditor: IEditor;

  modifiedEditor: IEditor;

  layout(): void;

  focus(): void;

}

@Injectable()
export abstract class EditorCollectionService {
  public abstract async createCodeEditor(dom: HTMLElement, options?: any): Promise<ICodeEditor>;
  public abstract async createDiffEditor(dom: HTMLElement, options?: any): Promise<IDiffEditor>;
  public abstract listEditors(): IEditor[];
}

/**
 * 当前显示的Editor列表发生变化时
 */
export class CollectionEditorsUpdateEvent extends BasicEvent<IEditor[]> {}

/**
 * 当EditorGroup中打开的uri发生改变时
 */
export class DidChangeEditorGroupUriEvent extends BasicEvent<URI[][]> {}

export interface IEditorGroup {

  name: string;

  codeEditor: ICodeEditor;

  resources: IResource[];

  open(uri: URI): Promise<void>;

  close(uri: URI): Promise<void>;

}

export abstract class WorkbenchEditorService {
  onActiveResourceChange: Event<MaybeNull<IResource>>;

  onCursorChange: Event<CursorStatus>;

  // TODO
  editorGroups: IEditorGroup[];

  currentEditor: IEditor | null;

  abstract async open(uri: URI): Promise<void>;
}

export interface IResourceOpenOptions {
  range?: IRange;
  index?: number;
}

export interface Position {
  /**
   * Line position in a document (zero-based).
   * If a line number is greater than the number of lines in a document, it defaults back to the number of lines in the document.
   * If a line number is negative, it defaults to 0.
   */
  line: number;
  /**
   * Character offset on a line in a document (zero-based). Assuming that the line is
   * represented as a string, the `character` value represents the gap between the
   * `character` and `character + 1`.
   *
   * If the character value is greater than the line length it defaults back to the
   * line length.
   * If a line number is negative, it defaults to 0.
   */
  character: number;
}<|MERGE_RESOLUTION|>--- conflicted
+++ resolved
@@ -35,13 +35,9 @@
    */
   open(uri: URI): Promise<void>;
 
-<<<<<<< HEAD
-  // TODO monaco.position和lsp的是不兼容的？
-=======
   focus(): void;
 
   // TODO monaco.position和lsp的是不兼容的
->>>>>>> de7dd2c6
   onCursorPositionChanged: Event<CursorStatus>;
 
 }
