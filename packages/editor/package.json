{
  "name": "@ali/ide-editor",
  "version": "1.0.6-alpha.9",
  "files": [
    "lib"
  ],
  "main": "lib/index.js",
  "typings": "lib/index.d.ts",
  "scripts": {
    "start": "run-p start:client start:server",
    "start:client": "webpack-dev-server --config ./webpack.config.js",
    "start:server": "node --inspect -r ts-node/register ./example/server.ts"
  },
  "repository": {
    "type": "git",
    "url": "git@gitlab.alibaba-inc.com:kaitian/ide-framework.git"
  },
  "publishConfig": {
    "registry": "https://registry.npm.alibaba-inc.com"
  },
  "dependencies": {
<<<<<<< HEAD
    "@ali/ide-core-common": "^1.0.6-alpha.8",
    "@ali/ide-core-node": "^1.0.6-alpha.8",
    "@ali/ide-static-resource": "^1.0.6-alpha.8",
    "@ali/ide-status-bar": "^1.0.6-alpha.8",
    "@ali/ide-theme": "^1.0.6-alpha.8",
    "@ali/ide-workspace": "^1.0.6-alpha.8"
=======
    "@ali/ide-core-common": "^1.0.6-alpha.9",
    "@ali/ide-core-node": "^1.0.6-alpha.9",
    "@ali/ide-static-resource": "^1.0.6-alpha.9",
    "@ali/ide-status-bar": "^1.0.6-alpha.9",
    "@ali/ide-theme": "^1.0.6-alpha.9"
>>>>>>> 3c7104e1
  },
  "devDependencies": {
    "@ali/ide-core-browser": "^1.0.6-alpha.9",
    "@ali/ide-dev-tool": "^1.0.6-alpha.9",
    "@ali/ide-doc-model": "^1.0.6-alpha.9",
    "@ali/ide-main-layout": "^1.0.6-alpha.9",
    "@ali/ide-toolbar": "^1.0.6-alpha.9",
    "npm-run-all": "^4.1.5",
    "ts-node": "8.0.2",
    "webpack-dev-server": "^3.3.1"
  },
  "gitHead": "eb9ea44d31a86f9a79eb1f83df41c8e67db3fc6e"
}<|MERGE_RESOLUTION|>--- conflicted
+++ resolved
@@ -19,20 +19,12 @@
     "registry": "https://registry.npm.alibaba-inc.com"
   },
   "dependencies": {
-<<<<<<< HEAD
     "@ali/ide-core-common": "^1.0.6-alpha.8",
     "@ali/ide-core-node": "^1.0.6-alpha.8",
     "@ali/ide-static-resource": "^1.0.6-alpha.8",
     "@ali/ide-status-bar": "^1.0.6-alpha.8",
     "@ali/ide-theme": "^1.0.6-alpha.8",
     "@ali/ide-workspace": "^1.0.6-alpha.8"
-=======
-    "@ali/ide-core-common": "^1.0.6-alpha.9",
-    "@ali/ide-core-node": "^1.0.6-alpha.9",
-    "@ali/ide-static-resource": "^1.0.6-alpha.9",
-    "@ali/ide-status-bar": "^1.0.6-alpha.9",
-    "@ali/ide-theme": "^1.0.6-alpha.9"
->>>>>>> 3c7104e1
   },
   "devDependencies": {
     "@ali/ide-core-browser": "^1.0.6-alpha.9",
