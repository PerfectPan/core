{
  "name": "@opensumi/ide-static-resource",
  "version": "2.21.12",
  "files": [
    "lib",
    "src"
  ],
  "license": "MIT",
  "main": "lib/index.js",
  "typings": "lib/index.d.ts",
  "scripts": {
    "prepublishOnly": "yarn run build",
    "build": "tsc --build ../../configs/ts/references/tsconfig.static-resource.json"
  },
  "repository": {
    "type": "git",
    "url": "git@github.com:opensumi/core.git"
  },
  "devDependencies": {
<<<<<<< HEAD
    "@opensumi/ide-core-browser": "workspace:*",
    "@opensumi/ide-dev-tool": "workspace:*"
=======
    "@opensumi/ide-core-browser": "2.21.12",
    "@opensumi/ide-dev-tool": "^1.3.1"
>>>>>>> 47eea095
  }
}<|MERGE_RESOLUTION|>--- conflicted
+++ resolved
@@ -17,12 +17,7 @@
     "url": "git@github.com:opensumi/core.git"
   },
   "devDependencies": {
-<<<<<<< HEAD
     "@opensumi/ide-core-browser": "workspace:*",
     "@opensumi/ide-dev-tool": "workspace:*"
-=======
-    "@opensumi/ide-core-browser": "2.21.12",
-    "@opensumi/ide-dev-tool": "^1.3.1"
->>>>>>> 47eea095
   }
 }