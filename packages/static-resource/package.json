{
  "name": "@opensumi/ide-static-resource",
  "version": "2.14.3",
  "files": [
    "lib"
  ],
  "license": "MIT",
  "main": "lib/index.js",
  "typings": "lib/index.d.ts",
  "scripts": {
    "prepublishOnly": "npm run build",
    "build": "tsc --build ../../configs/ts/references/tsconfig.static-resource.json"
  },
  "repository": {
    "type": "git",
    "url": "git@github.com:opensumi/core.git"
  },
<<<<<<< HEAD
=======
  "dependencies": {
    "@opensumi/ide-core-common": "2.14.3",
    "@opensumi/ide-core-node": "2.14.3"
  },
>>>>>>> ca60fa29
  "devDependencies": {
    "@opensumi/ide-core-browser": "2.14.3",
    "@opensumi/ide-dev-tool": "^1.3.1"
  }
}<|MERGE_RESOLUTION|>--- conflicted
+++ resolved
@@ -15,13 +15,6 @@
     "type": "git",
     "url": "git@github.com:opensumi/core.git"
   },
-<<<<<<< HEAD
-=======
-  "dependencies": {
-    "@opensumi/ide-core-common": "2.14.3",
-    "@opensumi/ide-core-node": "2.14.3"
-  },
->>>>>>> ca60fa29
   "devDependencies": {
     "@opensumi/ide-core-browser": "2.14.3",
     "@opensumi/ide-dev-tool": "^1.3.1"
