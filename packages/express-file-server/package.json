{
  "name": "@ali/ide-express-file-server",
<<<<<<< HEAD
  "version": "1.5.4",
=======
  "version": "1.6.0",
>>>>>>> d095b3f6
  "files": [
    "lib"
  ],
  "main": "lib/index.js",
  "typings": "lib/index.d.ts",
  "scripts": {
    "start": "run-p start:client start:server",
    "start:client": "webpack-dev-server --config ./webpack.config.js",
    "start:server": "node --inspect -r ts-node/register ./example/server.ts"
  },
  "repository": {
    "type": "git",
    "url": "git@gitlab.alibaba-inc.com:kaitian/ide-framework.git"
  },
  "publishConfig": {
    "registry": "http://registry.npm.alibaba-inc.com"
  },
  "dependencies": {
<<<<<<< HEAD
    "@ali/ide-core-common": "1.5.4",
    "@ali/ide-core-node": "1.5.4",
    "@ali/ide-static-resource": "1.5.4",
=======
    "@ali/ide-core-common": "1.6.0",
    "@ali/ide-core-node": "1.6.0",
    "@ali/ide-static-resource": "1.6.0",
>>>>>>> d095b3f6
    "koa-mount": "^4.0.0",
    "koa-static": "^5.0.0"
  },
  "devDependencies": {
<<<<<<< HEAD
    "@ali/ide-core-browser": "1.5.4",
=======
    "@ali/ide-core-browser": "1.6.0",
>>>>>>> d095b3f6
    "@ali/ide-dev-tool": "^1.1.0",
    "koa": "^2.11.0",
    "npm-run-all": "^4.1.5",
    "superagent": "^5.1.0",
    "ts-node": "8.0.2",
    "webpack-dev-server": "^3.3.1"
  },
  "gitHead": "5dad2ca7b3ea2e1781caefb2552eb1596f146193"
}<|MERGE_RESOLUTION|>--- conflicted
+++ resolved
@@ -1,10 +1,6 @@
 {
   "name": "@ali/ide-express-file-server",
-<<<<<<< HEAD
-  "version": "1.5.4",
-=======
   "version": "1.6.0",
->>>>>>> d095b3f6
   "files": [
     "lib"
   ],
@@ -23,24 +19,14 @@
     "registry": "http://registry.npm.alibaba-inc.com"
   },
   "dependencies": {
-<<<<<<< HEAD
-    "@ali/ide-core-common": "1.5.4",
-    "@ali/ide-core-node": "1.5.4",
-    "@ali/ide-static-resource": "1.5.4",
-=======
     "@ali/ide-core-common": "1.6.0",
     "@ali/ide-core-node": "1.6.0",
     "@ali/ide-static-resource": "1.6.0",
->>>>>>> d095b3f6
     "koa-mount": "^4.0.0",
     "koa-static": "^5.0.0"
   },
   "devDependencies": {
-<<<<<<< HEAD
-    "@ali/ide-core-browser": "1.5.4",
-=======
     "@ali/ide-core-browser": "1.6.0",
->>>>>>> d095b3f6
     "@ali/ide-dev-tool": "^1.1.0",
     "koa": "^2.11.0",
     "npm-run-all": "^4.1.5",
