{
  "name": "@opensumi/ide-express-file-server",
  "version": "2.21.8",
  "files": [
    "lib",
    "src"
  ],
  "license": "MIT",
  "main": "lib/index.js",
  "typings": "lib/index.d.ts",
  "scripts": {
    "prepublishOnly": "yarn run build",
    "build": "tsc --build ../../configs/ts/references/tsconfig.express-file-server.json"
  },
  "repository": {
    "type": "git",
    "url": "git@github.com:opensumi/core.git"
  },
  "dependencies": {
<<<<<<< HEAD
    "@opensumi/ide-core-node": "2.21.7",
    "@opensumi/ide-static-resource": "2.21.7",
=======
    "@opensumi/ide-core-common": "2.21.8",
    "@opensumi/ide-core-node": "2.21.8",
    "@opensumi/ide-static-resource": "2.21.8",
>>>>>>> 603eaa81
    "koa-mount": "^4.0.0"
  },
  "devDependencies": {
    "@opensumi/ide-core-browser": "2.21.8",
    "@opensumi/ide-dev-tool": "^1.3.1",
    "@types/koa-mount": "^4.0.1",
    "superagent": "^5.1.0"
  }
}<|MERGE_RESOLUTION|>--- conflicted
+++ resolved
@@ -17,14 +17,8 @@
     "url": "git@github.com:opensumi/core.git"
   },
   "dependencies": {
-<<<<<<< HEAD
-    "@opensumi/ide-core-node": "2.21.7",
-    "@opensumi/ide-static-resource": "2.21.7",
-=======
-    "@opensumi/ide-core-common": "2.21.8",
     "@opensumi/ide-core-node": "2.21.8",
     "@opensumi/ide-static-resource": "2.21.8",
->>>>>>> 603eaa81
     "koa-mount": "^4.0.0"
   },
   "devDependencies": {
