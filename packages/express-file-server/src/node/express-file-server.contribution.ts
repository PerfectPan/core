--- conflicted
+++ resolved
@@ -1,12 +1,8 @@
 import { ServerAppContribution, Domain, IServerApp, AppConfig} from '@ali/ide-core-node';
 import { Autowired } from '@ali/common-di';
-<<<<<<< HEAD
-const mount = require('koa-mount');
-=======
 import { ALLOW_MIME } from '../common';
 import * as mount from 'koa-mount';
 import * as fs from 'fs';
->>>>>>> 6501cb0a
 import * as path from 'path';
 
 @Domain(ServerAppContribution)
@@ -27,19 +23,6 @@
   }
 
   initialize(app: IServerApp) {
-<<<<<<< HEAD
-    app.use(require('koa-static')(this.appConfig.workspaceDir));
-    // console.log(this.appConfig);
-    if (this.appConfig.coreExtensionDir) {
-      app.use(mount('/ext', require('koa-static')(this.appConfig.coreExtensionDir)));
-    }
-    if (this.appConfig.extensionDir) {
-      app.use(mount('/extension', require('koa-static')(this.appConfig.extensionDir)));
-    }
-
-    console.log('static service mount kaitian ext dir', path.join(__dirname, '../../../kaitian-extension/lib'));
-    app.use(mount('/kaitian/ext', require('koa-static')(path.join(__dirname, '../../../kaitian-extension/lib'))));
-=======
     app.use(mount('/assets', async (ctx) => {
       const { path: filePath } = ctx.query;
       if (!path) {
@@ -62,6 +45,5 @@
       }
     }));
 
->>>>>>> 6501cb0a
   }
 }