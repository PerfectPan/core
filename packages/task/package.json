{
  "name": "@ali/ide-task",
<<<<<<< HEAD
  "version": "1.38.3",
=======
  "version": "1.39.0",
>>>>>>> a41e7044
  "files": [
    "lib"
  ],
  "private": false,
  "main": "lib/index.js",
  "typings": "lib/index.d.ts",
  "scripts": {
    "start": "run-p start:client start:server",
    "start:client": "webpack-dev-server --config ./webpack.config.js",
    "start:server": "node --inspect -r ts-node/register ./entry/server.ts",
    "build": "tsc --build ../../configs/ts/references/tsconfig.task.json"
  },
  "repository": {
    "type": "git",
    "url": "git@code.alipay.com:kaitian/ide-framework.git"
  },
  "publishConfig": {
    "registry": "http://registry.npm.alibaba-inc.com"
  },
  "dependencies": {
<<<<<<< HEAD
    "@ali/ide-core-common": "1.38.3",
    "@ali/ide-core-browser": "1.38.3",
    "@ali/ide-core-node": "1.38.3",
    "@ali/ide-workspace": "1.38.3",
    "@ali/ide-preferences": "1.38.3",
    "@ali/ide-output": "1.38.3",
    "@ali/ide-editor": "1.38.3",
    "@ali/ide-variable": "1.38.3",
    "@ali/ide-terminal-next": "1.38.3"
  },
  "devDependencies": {
    "@ali/ide-core-browser": "1.38.3",
=======
    "@ali/ide-core-common": "1.39.0",
    "@ali/ide-core-browser": "1.39.0",
    "@ali/ide-core-node": "1.39.0",
    "@ali/ide-workspace": "1.39.0",
    "@ali/ide-preferences": "1.39.0",
    "@ali/ide-output": "1.39.0",
    "@ali/ide-editor": "1.39.0",
    "@ali/ide-variable": "1.39.0",
    "@ali/ide-terminal-next": "1.39.0"
  },
  "devDependencies": {
    "@ali/ide-core-browser": "1.39.0",
>>>>>>> a41e7044
    "@ali/ide-dev-tool": "^1.0.6-alpha.19",
    "npm-run-all": "^4.1.5",
    "ts-node": "8.0.2",
    "webpack-dev-server": "^3.3.1"
  }
}<|MERGE_RESOLUTION|>--- conflicted
+++ resolved
@@ -1,10 +1,6 @@
 {
   "name": "@ali/ide-task",
-<<<<<<< HEAD
-  "version": "1.38.3",
-=======
   "version": "1.39.0",
->>>>>>> a41e7044
   "files": [
     "lib"
   ],
@@ -25,20 +21,6 @@
     "registry": "http://registry.npm.alibaba-inc.com"
   },
   "dependencies": {
-<<<<<<< HEAD
-    "@ali/ide-core-common": "1.38.3",
-    "@ali/ide-core-browser": "1.38.3",
-    "@ali/ide-core-node": "1.38.3",
-    "@ali/ide-workspace": "1.38.3",
-    "@ali/ide-preferences": "1.38.3",
-    "@ali/ide-output": "1.38.3",
-    "@ali/ide-editor": "1.38.3",
-    "@ali/ide-variable": "1.38.3",
-    "@ali/ide-terminal-next": "1.38.3"
-  },
-  "devDependencies": {
-    "@ali/ide-core-browser": "1.38.3",
-=======
     "@ali/ide-core-common": "1.39.0",
     "@ali/ide-core-browser": "1.39.0",
     "@ali/ide-core-node": "1.39.0",
@@ -51,7 +33,6 @@
   },
   "devDependencies": {
     "@ali/ide-core-browser": "1.39.0",
->>>>>>> a41e7044
     "@ali/ide-dev-tool": "^1.0.6-alpha.19",
     "npm-run-all": "^4.1.5",
     "ts-node": "8.0.2",
