import { Injectable, Autowired } from '@ali/common-di';
import { IDisposable, Disposable } from './disposable';
import { ContributionProvider } from './contribution-provider';
import { MaybePromise } from './async';

export interface Command {
  /**
   * 命令 id，全局唯一
   */
  id: string;
  /**
   * 要在命令面板显示的文案
   */
  label?: string;
  /**
   * 要在命令面板显示的图标
   */
  iconClass?: string;
  /**
   * 要在命令面板显示的分组
   */
  category?: string;
}

/**
 * Command 的工具方法
 */
export namespace Command {
  /**
   * 判断是否是命令
   * @param arg 要判断的对象
   */
  export function is(arg: Command | any): arg is Command {
    return !!arg && arg === Object(arg) && 'id' in arg;
  }

  /**
   * 比较两个命令是否相等
   * 用于命令面板的排序
   * @param a 待比较的命令
   * @param b 待比较的命令
   */
  export function compareCommands(a: Command, b: Command): number {
    if (a.label && b.label) {
      const aCommand = a.category ? a.category + a.label : a.label;
      const bCommand = b.category ? b.category + b.label : b.label;
      return aCommand.localeCompare(bCommand);
    } else {
      return 0;
    }
  }

}

/**
 * 命令处理函数接口
 */
export interface CommandHandler {
  /**
   * 命令执行函数
   * @param args 传递的参数
   */
  execute(...args: any[]): any;
  /**
   * 命令是否启用
   * 若为否，则不会被执行到
   * 并且命令面板也不会显示
   * @param args 传递的参数
   */
  isEnabled?(...args: any[]): boolean;
  /**
   * 命令是否可见
   * 若为否，则不会再命令面板显示
   * 但是可以被外部执行
   * @param args 传递的参数
   */
  isVisible?(...args: any[]): boolean;
  /**
   * 是否可切换
   * 主要给菜单使用
   * @param args 
   */
  isToggled?(...args: any[]): boolean;
}

export const CommandContribution = Symbol('CommandContribution');

/**
 * 命令贡献 Contribution
 * 其他模块如果要注册命令需要实现该接口，并且把 Symbol 定义加入 Domain
 * 参考 https://yuque.antfin-inc.com/zymuwz/lsxfi3/yfe5nw#aDonI
 */
export interface CommandContribution {
  /**
   * 注册命令
   */
  registerCommands(commands: CommandRegistry): void;
}

<<<<<<< HEAD
export type PreCommandInterceptor = (command: string, args: any[]) => MaybePromise<any[]>;
export type PostCommandInterceptor = (command: string, result: any) => MaybePromise<any>;

=======
export const CommandService = Symbol('CommandService');
export const CommandRegistry = Symbol('CommandRegistry');

/**
 * 命令执行模块
 */
export interface CommandService {
  executeCommand<T>(commandId: string, ...args: any[]): Promise<T | undefined>;
}
/**
 * 命令注册和管理模块
 */
>>>>>>> e89beec2
export interface CommandRegistry {
  /**
   * 注册命令
   * @param command 要注册的命令
   * @param handler 要绑定的执行函数，可延后添加
   * @returns 销毁命令的方法
   */
  registerCommand(command: Command, handler?: CommandHandler): IDisposable;
  /**
   * 从 ContributionProvide 中拿到执行命令 Contributuon
   * 执行注册操作
   */
  onStart(): void;
  /**
   * 解绑命令
   * @param command 要解绑的命令
   */
  unregisterCommand(command: Command): void;
  /**
   * 解绑命令
   * @param id 要解绑命令 id
   */
  unregisterCommand(id: string): void;
  /**
   * 解绑命令
   * @param commandOrId 要解绑命令或命令 id
   */
  unregisterCommand(commandOrId: Command | string): void;
  /**
   * 给命令注册处理函数
   * 可以给命令加多个处理函数
   * @param commandId 要添加的命令 id
   * @param handler 要添加的处理函数
   */
  registerHandler(commandId: string, handler: CommandHandler): IDisposable;
  /**
   * 通过命令 id 获取命令
   * @param commandId 命令 id
   */
  getCommand(commandId: string): Command | undefined;
  /**
   * 获取所有命令
   */
  getCommands(): Command[];
<<<<<<< HEAD
  beforeExecuteCommand(interceptor: PreCommandInterceptor):IDisposable
  afterExecuteCommand(interceptor: PostCommandInterceptor):IDisposable
}

  
export const commandServicePath = '/services/commands';
export const CommandService = Symbol('CommandService');
export const CommandRegistry = Symbol('CommandRegistry');
/**
 * The command service should be used to execute commands.
 */
export interface CommandService {
=======
>>>>>>> e89beec2
  /**
   * 判断命令是否启用
   * @param commandId 命令 id 
   * @param args 传递参数
   */
  isEnabled(commandId: string, ...args: any[]): boolean;
  /**
   * 判断命令是否可见
   * @param commandId 命令 id 
   * @param args 传递参数
   */
  isVisible(commandId: string, ...args: any[]): boolean;
  /**
   * 判断命令是否可切换
   * @param commandId 命令 id 
   */
  isToggled(commandId: string, ...args: any[]): boolean;
  /**
   * 判断命令是否启用
   * @param commandId 命令 id 
   * @param args 
   */
  getActiveHandler(commandId: string, ...args: any[]): CommandHandler | undefined;
  /**
   * 获取最近使用的命令列表
   */
  getRecentCommands(): Command[];
}

@Injectable()
export class CommandServiceImpl implements CommandService {

  @Autowired(CommandRegistry)
  private commandRegistry: CommandRegistryImpl;

<<<<<<< HEAD
  
  /**
   * Execute the active handler for the given command and arguments.
   *
   * Reject if a command cannot be executed.
   */
  // tslint:disable-next-line:no-any
  async executeCommand<T>(command: string, ...args: any[]): Promise<T | undefined> {
    const handler = this.commandRegistry.getActiveHandler(command, ...args);
    if (handler) {
      for(const preCommand of this.commandRegistry.preCommandInterceptors) {
       args = await preCommand(command, args);
      }
      let result = await handler.execute(...args);
      for(const postCommand of this.commandRegistry.postCommandInterceptors) {
        result = await postCommand(command, result);
      }
      return result;
    }
    const argsMessage = args && args.length > 0 ? ` (args: ${JSON.stringify(args)})` : '';
    throw new Error(
      `The command '${command}' cannot be executed. There are no active handlers available for the command.${argsMessage}`
    );
  }

  getCommand(id: string): Command | undefined {
    return this.commandRegistry.getCommand(id);
  }

  getActiveHandler(commandId: string, ...args: any[]): CommandHandler | undefined {
    return this.commandRegistry.getActiveHandler(commandId, ...args);
=======
  executeCommand<T>(commandId: string, ...args: any[]): Promise<T | undefined> {
    return this.commandRegistry.executeCommand(commandId, ...args);
>>>>>>> e89beec2
  }
}

@Injectable()
export class CommandRegistryImpl implements CommandRegistry {

  @Autowired(CommandContribution)
  protected readonly contributionProvider: ContributionProvider<CommandContribution>

  protected readonly _commands: { [id: string]: Command } = {};
  protected readonly _handlers: { [id: string]: CommandHandler[] } = {};
  // 最近执行的命令列表
  protected readonly _recent: Command[] = [];

  public readonly preCommandInterceptors: PreCommandInterceptor[] = [];
  
  public readonly postCommandInterceptors: PostCommandInterceptor[] = [];

  /**
   * 命令执行方法
   * @param commandId 命令执行方法
   * @param args 
   */
  async executeCommand<T>(commandId: string, ...args: any[]): Promise<T | undefined> {
    const handler = this.getActiveHandler(commandId, ...args);
    if (handler) {
      const result = await handler.execute(...args);
      const command = this.getCommand(commandId);
      if (command) {
        this.addRecentCommand(command);
      }
      return result;
    }
    const argsMessage = args && args.length > 0 ? ` (args: ${JSON.stringify(args)})` : '';
    throw new Error(
      `The command '${commandId}' cannot be executed. There are no active handlers available for the command.${argsMessage}`
    );
  }

  /**
   * 获取所有命令
   */
  getCommands(): Command[] {
    return Object.keys(this._commands).map(id => this.getCommand(id)!);
  }

  /**
   * 执行 CommandContribution 的注册方法
   */
  onStart(): void {
    const contributions = this.contributionProvider.getContributions();
    for (const contrib of contributions) {
      contrib.registerCommands(this);
    }
  }

  /**
   * 注册命令，命令不能重复注册
   * @param command 
   * @param handler 
   * @returns 命令销毁函数
   */
  registerCommand(command: Command, handler?: CommandHandler): IDisposable {
    if (this._commands[command.id]) {
      console.warn(`A command ${command.id} is already registered.`);
      return Disposable.NULL;
    }
    if (handler) {
      const toDispose = new Disposable();
      // 添加命令的销毁函数
      toDispose.addDispose(this.doRegisterCommand(command));
      // 添加处理函数的销毁函数
      toDispose.addDispose(this.registerHandler(command.id, handler));
      return toDispose;
    }
    return this.doRegisterCommand(command);
  }

  /**
   * 解绑命令
   * @param command 命令
   */
  unregisterCommand(command: Command): void;
  /**
   * 解绑命令
   * @param id 命令 id
   */
  unregisterCommand(id: string): void;
  unregisterCommand(commandOrId: Command | string): void {
    const id = Command.is(commandOrId) ? commandOrId.id : commandOrId;

    if (this._commands[id]) {
      delete this._commands[id];
    }
  }

  /**
   * 给命令注册处理函数
   * 可以给命令加多个处理函数
   * @param commandId 要添加的命令 id
   * @param handler 要添加的处理函数
   * @returns 销毁函数
   */
  registerHandler(commandId: string, handler: CommandHandler): IDisposable {
    let handlers = this._handlers[commandId];
    if (!handlers) {
      this._handlers[commandId] = handlers = [];
    }
    handlers.push(handler);
    return {
      dispose: () => {
        const idx = handlers.indexOf(handler);
        if (idx >= 0) {
          handlers.splice(idx, 1);
        }
      },
    };
  }

  /**
   * 判断命令是否启用
   * @param commandId 命令 id 
   * @param args 传递参数
   */
  isEnabled(command: string, ...args: any[]): boolean {
    return this.getActiveHandler(command, ...args) !== undefined;
  }

  /**
   * 判断命令是否可见
   * @param commandId 命令 id 
   * @param args 传递参数
   */
  isVisible(command: string, ...args: any[]): boolean {
    return this.getVisibleHandler(command, ...args) !== undefined;
  }

  /**
   * 是否可切换
   * 主要给菜单使用
   * @param commandId 命令 id 
   * @param args 传递参数
   */
  isToggled(command: string, ...args: any[]): boolean {
    const handler = this.getToggledHandler(command);
    return handler && handler.isToggled ? handler.isToggled(...args) : false;
  }

  /**
   * 获取可见的命令处理函数
   * @param commandId 命令 id 
   * @param args 传递参数
   */
  protected getVisibleHandler(commandId: string, ...args: any[]): CommandHandler | undefined {
    const handlers = this._handlers[commandId];
    if (handlers) {
      for (const handler of handlers) {
        if (!handler.isVisible || handler.isVisible(...args)) {
          return handler;
        }
      }
    }
    return undefined;
  }

  /**
   * 获取启用的命令处理函数
   * @param commandId 命令 id 
   * @param args 
   */
  getActiveHandler(commandId: string, ...args: any[]): CommandHandler | undefined {
    const handlers = this._handlers[commandId];
    if (handlers) {
      for (const handler of handlers) {
        if (!handler.isEnabled || handler.isEnabled(...args)) {
          return handler;
        }
      }
    }
    return undefined;
  }

  /**
   * 获取可切换的命令处理函数
   * @param commandId 命令 id
   */
  protected getToggledHandler(commandId: string): CommandHandler | undefined {
    const handlers = this._handlers[commandId];
    if (handlers) {
      for (const handler of handlers) {
        if (handler.isToggled) {
          return handler;
        }
      }
    }
    return undefined;
  }

  /**
   * 通过命令 id 获取命令
   * @param commandId 命令 id
   */
  getCommand(id: string): Command | undefined {
    return this._commands[id];
  }

  /**
   * 给命令添加销毁函数
   * @param command 要添加销毁函数的命令
   */
  protected doRegisterCommand(command: Command): IDisposable {
    this._commands[command.id] = command;
    return {
      dispose: () => {
        delete this._commands[command.id];
      },
    };
  }

<<<<<<< HEAD
  public beforeExecuteCommand(interceptor: PreCommandInterceptor):IDisposable {
    this.preCommandInterceptors.push(interceptor);
    return {
      dispose: () => {
        const index = this.preCommandInterceptors.indexOf(interceptor);
        if (index !== -1){
          this.preCommandInterceptors.splice(index, 1);
        }
      }
    }
  }

  public afterExecuteCommand(interceptor: PostCommandInterceptor) {
    this.postCommandInterceptors.push(interceptor);
    return {
      dispose: () => {
        const index = this.postCommandInterceptors.indexOf(interceptor);
        if (index !== -1){
          this.postCommandInterceptors.splice(index, 1);
        }
      }
    }
=======
  /**
   * 获取最近使用的命令列表
   */
  getRecentCommands() {
    return this._recent;
  }

  /**
   * 添加一个命令到最近使用列表中
   * @param recent 待添加的命令
   */
  protected addRecentCommand(recent: Command): void {
    // 确定命令当前是否存在于最近使用的列表中
    const index = this._recent.findIndex((command) => command.id === recent.id);
    // 如果已经存在，则从最近使用的列表中删除
    if (index >= 0) { 
      this._recent.splice(index, 1); 
    }
    // 将这个命令添加到最近使用的列表的第一位
    this._recent.unshift(recent);
>>>>>>> e89beec2
  }
}<|MERGE_RESOLUTION|>--- conflicted
+++ resolved
@@ -97,11 +97,9 @@
   registerCommands(commands: CommandRegistry): void;
 }
 
-<<<<<<< HEAD
 export type PreCommandInterceptor = (command: string, args: any[]) => MaybePromise<any[]>;
 export type PostCommandInterceptor = (command: string, result: any) => MaybePromise<any>;
 
-=======
 export const CommandService = Symbol('CommandService');
 export const CommandRegistry = Symbol('CommandRegistry');
 
@@ -114,7 +112,6 @@
 /**
  * 命令注册和管理模块
  */
->>>>>>> e89beec2
 export interface CommandRegistry {
   /**
    * 注册命令
@@ -159,48 +156,10 @@
    * 获取所有命令
    */
   getCommands(): Command[];
-<<<<<<< HEAD
+
   beforeExecuteCommand(interceptor: PreCommandInterceptor):IDisposable
+
   afterExecuteCommand(interceptor: PostCommandInterceptor):IDisposable
-}
-
-  
-export const commandServicePath = '/services/commands';
-export const CommandService = Symbol('CommandService');
-export const CommandRegistry = Symbol('CommandRegistry');
-/**
- * The command service should be used to execute commands.
- */
-export interface CommandService {
-=======
->>>>>>> e89beec2
-  /**
-   * 判断命令是否启用
-   * @param commandId 命令 id 
-   * @param args 传递参数
-   */
-  isEnabled(commandId: string, ...args: any[]): boolean;
-  /**
-   * 判断命令是否可见
-   * @param commandId 命令 id 
-   * @param args 传递参数
-   */
-  isVisible(commandId: string, ...args: any[]): boolean;
-  /**
-   * 判断命令是否可切换
-   * @param commandId 命令 id 
-   */
-  isToggled(commandId: string, ...args: any[]): boolean;
-  /**
-   * 判断命令是否启用
-   * @param commandId 命令 id 
-   * @param args 
-   */
-  getActiveHandler(commandId: string, ...args: any[]): CommandHandler | undefined;
-  /**
-   * 获取最近使用的命令列表
-   */
-  getRecentCommands(): Command[];
 }
 
 @Injectable()
@@ -209,42 +168,8 @@
   @Autowired(CommandRegistry)
   private commandRegistry: CommandRegistryImpl;
 
-<<<<<<< HEAD
-  
-  /**
-   * Execute the active handler for the given command and arguments.
-   *
-   * Reject if a command cannot be executed.
-   */
-  // tslint:disable-next-line:no-any
-  async executeCommand<T>(command: string, ...args: any[]): Promise<T | undefined> {
-    const handler = this.commandRegistry.getActiveHandler(command, ...args);
-    if (handler) {
-      for(const preCommand of this.commandRegistry.preCommandInterceptors) {
-       args = await preCommand(command, args);
-      }
-      let result = await handler.execute(...args);
-      for(const postCommand of this.commandRegistry.postCommandInterceptors) {
-        result = await postCommand(command, result);
-      }
-      return result;
-    }
-    const argsMessage = args && args.length > 0 ? ` (args: ${JSON.stringify(args)})` : '';
-    throw new Error(
-      `The command '${command}' cannot be executed. There are no active handlers available for the command.${argsMessage}`
-    );
-  }
-
-  getCommand(id: string): Command | undefined {
-    return this.commandRegistry.getCommand(id);
-  }
-
-  getActiveHandler(commandId: string, ...args: any[]): CommandHandler | undefined {
-    return this.commandRegistry.getActiveHandler(commandId, ...args);
-=======
   executeCommand<T>(commandId: string, ...args: any[]): Promise<T | undefined> {
     return this.commandRegistry.executeCommand(commandId, ...args);
->>>>>>> e89beec2
   }
 }
 
@@ -271,7 +196,13 @@
   async executeCommand<T>(commandId: string, ...args: any[]): Promise<T | undefined> {
     const handler = this.getActiveHandler(commandId, ...args);
     if (handler) {
-      const result = await handler.execute(...args);
+      for(const preCommand of this.preCommandInterceptors) {
+        args = await preCommand(commandId, args);
+       }
+       let result = await handler.execute(...args);
+       for(const postCommand of this.postCommandInterceptors) {
+         result = await postCommand(commandId, result);
+       }
       const command = this.getCommand(commandId);
       if (command) {
         this.addRecentCommand(command);
@@ -464,7 +395,6 @@
     };
   }
 
-<<<<<<< HEAD
   public beforeExecuteCommand(interceptor: PreCommandInterceptor):IDisposable {
     this.preCommandInterceptors.push(interceptor);
     return {
@@ -487,7 +417,7 @@
         }
       }
     }
-=======
+  }
   /**
    * 获取最近使用的命令列表
    */
@@ -508,6 +438,5 @@
     }
     // 将这个命令添加到最近使用的列表的第一位
     this._recent.unshift(recent);
->>>>>>> e89beec2
   }
 }