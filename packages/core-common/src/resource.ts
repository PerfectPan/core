--- conflicted
+++ resolved
@@ -175,7 +175,6 @@
   export function parseMetaData(dataUri: monaco.Uri): Map<string, string> {
     const metadata = new Map<string, string>();
     const uriPath = dataUri.path;
-<<<<<<< HEAD
 		// Given a URI of:  data:image/png;size:2313;label:SomeLabel;description:SomeDescription;base64,77+9UE5...
 		// the metadata is: size:2313;label:SomeLabel;description:SomeDescription
 		const meta = uriPath.substring(uriPath.indexOf(';') + 1, uriPath.lastIndexOf(';'));
@@ -264,25 +263,3 @@
 	// Resource can be from another platform. Lowering the case as an hack. Should come from File system provider
 	return resource && resource.scheme === Schemas.file ? !isLinux : true;
 }
-=======
-    // Given a URI of:  data:image/png;size:2313;label:SomeLabel;description:SomeDescription;base64,77+9UE5...
-    // the metadata is: size:2313;label:SomeLabel;description:SomeDescription
-    const meta = uriPath.substring(uriPath.indexOf(';') + 1, uriPath.lastIndexOf(';'));
-    meta.split(';').forEach(property => {
-      const [key, value] = property.split(':');
-      if (key && value) {
-        metadata.set(key, value);
-      }
-    });
-
-    // Given a URI of:  data:image/png;size:2313;label:SomeLabel;description:SomeDescription;base64,77+9UE5...
-    // the mime is: image/png
-    const mime = uriPath.substring(0, uriPath.indexOf(';'));
-    if (mime) {
-      metadata.set(META_DATA_MIME, mime);
-    }
-
-    return metadata;
-  }
-}
->>>>>>> 1a5d0fc8
