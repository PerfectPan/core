--- conflicted
+++ resolved
@@ -11,6 +11,7 @@
   const {
     getFiles,
     onSelect,
+    onTwistieClick,
     onDragStart,
     onDragOver,
     onDragEnter,
@@ -31,28 +32,9 @@
   return <FileTree
     width={ viewState.width }
     height={ viewState.height }
-<<<<<<< HEAD
-    files={ explorerResourceService.getFiles() }
-    onSelect={ explorerResourceService.onSelect }
-    onTwistieClick={ explorerResourceService.onTwistieClick }
-    onDragStart={ explorerResourceService.onDragStart }
-    onDragOver={ explorerResourceService.onDragOver }
-    onDragEnter={ explorerResourceService.onDragEnter }
-    onDragLeave={ explorerResourceService.onDragLeave }
-    onChange = { explorerResourceService.onChange }
-    onDrop={ explorerResourceService.onDrop }
-    draggable={ explorerResourceService.draggable }
-    editable={ explorerResourceService.editable }
-    multiSelectable={ explorerResourceService.multiSelectable }
-    onContextMenu={ explorerResourceService.onContextMenu }
-    position = { explorerResourceService.position }
-    fileDecorationProvider = { explorerResourceService.overrideFileDecorationService }
-    themeProvider = { explorerResourceService.themeService as ThemeProvider }
-    notifyFileDecorationsChange = { explorerResourceService.decorationChangeEvent }
-    notifyThemeChange = { explorerResourceService.themeChangeEvent }
-=======
     files={ getFiles() }
     onSelect={ onSelect }
+    onTwistieClick={ onTwistieClick }
     onDragStart={ onDragStart }
     onDragOver={ onDragOver }
     onDragEnter={ onDragEnter }
@@ -68,6 +50,5 @@
     themeProvider = { themeService as ThemeProvider }
     notifyFileDecorationsChange = { decorationChangeEvent }
     notifyThemeChange = { themeChangeEvent }
->>>>>>> 46121f4f
   ></FileTree>;
 });