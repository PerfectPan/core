--- conflicted
+++ resolved
@@ -5,13 +5,9 @@
 import { ContextMenuRenderer } from '@ali/ide-core-browser/lib/menu';
 import { TEMP_FILE_NAME } from '@ali/ide-core-browser/lib/components';
 import { observable, action } from 'mobx';
-<<<<<<< HEAD
-import { DisposableCollection, Disposable, Logger, URI, debounce, IPosition, IContextKeyService, IContextKey } from '@ali/ide-core-browser';
-=======
-import { DisposableCollection, Disposable, Logger, URI, Uri } from '@ali/ide-core-browser';
+import { DisposableCollection, Disposable, Logger, URI, Uri, IContextKeyService, IContextKey } from '@ali/ide-core-browser';
 import { IDecorationsService } from '@ali/ide-decoration';
 import { IThemeService } from '@ali/ide-theme';
->>>>>>> 0e37d894
 
 export abstract class AbstractFileTreeService implements IFileTreeServiceProps {
   toCancelNodeExpansion: DisposableCollection = new DisposableCollection();
