--- conflicted
+++ resolved
@@ -22,18 +22,7 @@
     "@ali/ide-core-node": "1.4.4"
   },
   "devDependencies": {
-<<<<<<< HEAD
-    "@ali/ide-core-browser": "1.4.1",
-=======
     "@ali/ide-core-browser": "1.4.4",
-    "@ali/ide-decoration": "1.4.4",
-    "@ali/ide-editor": "1.4.4",
-    "@ali/ide-file-tree": "1.4.4",
-    "@ali/ide-main-layout": "1.4.4",
-    "@ali/ide-activity-panel": "1.4.4",
-    "@ali/ide-theme": "1.4.4",
-    "@ali/ide-workspace": "1.4.4",
->>>>>>> 94f959ac
     "@ali/ide-dev-tool": "^1.1.0",
     "npm-run-all": "^4.1.5",
     "ts-node": "8.0.2",
