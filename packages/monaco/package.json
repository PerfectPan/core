--- conflicted
+++ resolved
@@ -19,22 +19,12 @@
     "registry": "http://registry.npm.alibaba-inc.com"
   },
   "dependencies": {
-<<<<<<< HEAD
     "@ali/ide-core-browser": "2.5.5",
     "@ali/ide-core-common": "2.5.5",
     "@ali/ide-core-node": "2.5.5",
-    "@ali/ide-editor": "2.5.5",
     "@ali/ide-file-service": "2.5.5",
     "@ali/ide-workspace": "2.5.5",
     "@ali/ide-theme": "2.5.5",
-=======
-    "@ali/ide-core-browser": "2.5.4",
-    "@ali/ide-core-common": "2.5.4",
-    "@ali/ide-core-node": "2.5.4",
-    "@ali/ide-file-service": "2.5.4",
-    "@ali/ide-workspace": "2.5.4",
-    "@ali/ide-theme": "2.5.4",
->>>>>>> 0e851670
     "monaco-editor-core": "^0.20.0",
     "@ali/monaco-editor-core": "0.20.1-patch.22",
     "vscode-oniguruma": "1.3.1"
