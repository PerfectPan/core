--- conflicted
+++ resolved
@@ -1,10 +1,6 @@
 {
   "name": "@ali/ide-monaco",
-<<<<<<< HEAD
-  "version": "1.38.3",
-=======
   "version": "1.39.0",
->>>>>>> a41e7044
   "files": [
     "lib"
   ],
@@ -23,15 +19,6 @@
     "registry": "http://registry.npm.alibaba-inc.com"
   },
   "dependencies": {
-<<<<<<< HEAD
-    "@ali/ide-core-browser": "1.38.3",
-    "@ali/ide-core-common": "1.38.3",
-    "@ali/ide-core-node": "1.38.3",
-    "@ali/ide-editor": "1.38.3",
-    "@ali/ide-file-service": "1.38.3",
-    "@ali/ide-workspace": "1.38.3",
-    "@ali/ide-theme": "1.38.3",
-=======
     "@ali/ide-core-browser": "1.39.0",
     "@ali/ide-core-common": "1.39.0",
     "@ali/ide-core-node": "1.39.0",
@@ -39,7 +26,6 @@
     "@ali/ide-file-service": "1.39.0",
     "@ali/ide-workspace": "1.39.0",
     "@ali/ide-theme": "1.39.0",
->>>>>>> a41e7044
     "monaco-editor-core": "^0.20.0",
     "@ali/monaco-editor-core": "0.20.1-patch.19",
     "vscode-oniguruma": "1.3.1"
