{
  "name": "@opensumi/ide-monaco",
<<<<<<< HEAD
  "version": "2.19.11",
=======
  "version": "2.19.12",
>>>>>>> 6eafe648
  "files": [
    "lib"
  ],
  "license": "MIT",
  "main": "lib/index.js",
  "typings": "lib/index.d.ts",
  "scripts": {
    "prepublishOnly": "npm run build",
    "build": "tsc --build ../../configs/ts/references/tsconfig.monaco.json"
  },
  "dependencies": {
<<<<<<< HEAD
    "@opensumi/ide-core-browser": "2.19.11",
    "@opensumi/ide-core-common": "2.19.11",
    "@opensumi/monaco-editor-core": "0.34.0-patch.5"
  },
  "devDependencies": {
    "@opensumi/ide-dev-tool": "^1.3.1",
    "@opensumi/ide-file-service": "2.19.11",
    "@opensumi/ide-theme": "2.19.11",
    "@opensumi/ide-workspace": "2.19.11"
=======
    "@opensumi/ide-core-browser": "2.19.12",
    "@opensumi/ide-core-common": "2.19.12",
    "@opensumi/monaco-editor-core": "0.29.1-patch.1"
  },
  "devDependencies": {
    "@opensumi/ide-dev-tool": "^1.3.1",
    "@opensumi/ide-file-service": "2.19.12",
    "@opensumi/ide-theme": "2.19.12",
    "@opensumi/ide-workspace": "2.19.12"
>>>>>>> 6eafe648
  }
}<|MERGE_RESOLUTION|>--- conflicted
+++ resolved
@@ -1,10 +1,6 @@
 {
   "name": "@opensumi/ide-monaco",
-<<<<<<< HEAD
-  "version": "2.19.11",
-=======
   "version": "2.19.12",
->>>>>>> 6eafe648
   "files": [
     "lib"
   ],
@@ -16,26 +12,14 @@
     "build": "tsc --build ../../configs/ts/references/tsconfig.monaco.json"
   },
   "dependencies": {
-<<<<<<< HEAD
-    "@opensumi/ide-core-browser": "2.19.11",
-    "@opensumi/ide-core-common": "2.19.11",
-    "@opensumi/monaco-editor-core": "0.34.0-patch.5"
-  },
-  "devDependencies": {
-    "@opensumi/ide-dev-tool": "^1.3.1",
-    "@opensumi/ide-file-service": "2.19.11",
-    "@opensumi/ide-theme": "2.19.11",
-    "@opensumi/ide-workspace": "2.19.11"
-=======
     "@opensumi/ide-core-browser": "2.19.12",
     "@opensumi/ide-core-common": "2.19.12",
-    "@opensumi/monaco-editor-core": "0.29.1-patch.1"
+    "@opensumi/monaco-editor-core": "0.34.0-patch.5"
   },
   "devDependencies": {
     "@opensumi/ide-dev-tool": "^1.3.1",
     "@opensumi/ide-file-service": "2.19.12",
     "@opensumi/ide-theme": "2.19.12",
     "@opensumi/ide-workspace": "2.19.12"
->>>>>>> 6eafe648
   }
 }