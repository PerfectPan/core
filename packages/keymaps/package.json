{
  "name": "@ali/ide-keymaps",
<<<<<<< HEAD
  "version": "1.8.13",
=======
  "version": "1.8.15",
>>>>>>> 8487cf88
  "files": [
    "lib"
  ],
  "private": false,
  "main": "lib/index.js",
  "typings": "lib/index.d.ts",
  "scripts": {
    "start": "run-p start:client start:server",
    "start:client": "webpack-dev-server --config ./webpack.config.js",
    "start:server": "node --inspect -r ts-node/register ./entry/server.ts"
  },
  "repository": {
    "type": "git",
    "url": "git@gitlab.alibaba-inc.com:kaitian/ide-framework.git"
  },
  "publishConfig": {
    "registry": "http://registry.npm.alibaba-inc.com"
  },
  "dependencies": {
<<<<<<< HEAD
    "@ali/ide-core-common": "1.8.13"
  },
  "devDependencies": {
    "@ali/ide-core-browser": "1.8.13",
    "@ali/ide-overlay": "1.8.13",
    "@ali/ide-preferences": "1.8.13",
    "@ali/ide-dev-tool": "1.2.1",
    "@ali/ide-file-service": "1.8.13",
    "@ali/ide-editor": "1.8.13",
    "@ali/ide-components": "1.8.13",
=======
    "@ali/ide-core-common": "1.8.15"
  },
  "devDependencies": {
    "@ali/ide-core-browser": "1.8.15",
    "@ali/ide-overlay": "1.8.15",
    "@ali/ide-preferences": "1.8.15",
    "@ali/ide-dev-tool": "1.2.1",
    "@ali/ide-file-service": "1.8.15",
    "@ali/ide-editor": "1.8.15",
    "@ali/ide-components": "1.8.15",
>>>>>>> 8487cf88
    "npm-run-all": "^4.1.5",
    "ts-node": "8.0.2",
    "webpack-dev-server": "^3.3.1"
  }
}<|MERGE_RESOLUTION|>--- conflicted
+++ resolved
@@ -1,10 +1,6 @@
 {
   "name": "@ali/ide-keymaps",
-<<<<<<< HEAD
-  "version": "1.8.13",
-=======
   "version": "1.8.15",
->>>>>>> 8487cf88
   "files": [
     "lib"
   ],
@@ -24,18 +20,6 @@
     "registry": "http://registry.npm.alibaba-inc.com"
   },
   "dependencies": {
-<<<<<<< HEAD
-    "@ali/ide-core-common": "1.8.13"
-  },
-  "devDependencies": {
-    "@ali/ide-core-browser": "1.8.13",
-    "@ali/ide-overlay": "1.8.13",
-    "@ali/ide-preferences": "1.8.13",
-    "@ali/ide-dev-tool": "1.2.1",
-    "@ali/ide-file-service": "1.8.13",
-    "@ali/ide-editor": "1.8.13",
-    "@ali/ide-components": "1.8.13",
-=======
     "@ali/ide-core-common": "1.8.15"
   },
   "devDependencies": {
@@ -46,7 +30,6 @@
     "@ali/ide-file-service": "1.8.15",
     "@ali/ide-editor": "1.8.15",
     "@ali/ide-components": "1.8.15",
->>>>>>> 8487cf88
     "npm-run-all": "^4.1.5",
     "ts-node": "8.0.2",
     "webpack-dev-server": "^3.3.1"
