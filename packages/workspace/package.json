{
  "name": "@opensumi/ide-workspace",
<<<<<<< HEAD
  "version": "2.19.11",
=======
  "version": "2.19.12",
>>>>>>> 6eafe648
  "files": [
    "lib"
  ],
  "license": "MIT",
  "main": "lib/index.js",
  "typings": "lib/index.d.ts",
  "scripts": {
    "prepublishOnly": "npm run build",
    "build": "tsc --build ../../configs/ts/references/tsconfig.workspace.json"
  },
  "repository": {
    "type": "git",
    "url": "git@github.com:opensumi/core.git"
  },
  "dependencies": {
<<<<<<< HEAD
    "@opensumi/ide-core-common": "2.19.11",
    "@opensumi/ide-file-service": "2.19.11"
  },
  "devDependencies": {
    "@opensumi/ide-core-browser": "2.19.11",
    "@opensumi/ide-dev-tool": "^1.3.1",
    "@opensumi/ide-overlay": "2.19.11"
=======
    "@opensumi/ide-core-common": "2.19.12",
    "@opensumi/ide-file-service": "2.19.12"
  },
  "devDependencies": {
    "@opensumi/ide-core-browser": "2.19.12",
    "@opensumi/ide-dev-tool": "^1.3.1",
    "@opensumi/ide-overlay": "2.19.12"
>>>>>>> 6eafe648
  }
}<|MERGE_RESOLUTION|>--- conflicted
+++ resolved
@@ -1,10 +1,6 @@
 {
   "name": "@opensumi/ide-workspace",
-<<<<<<< HEAD
-  "version": "2.19.11",
-=======
   "version": "2.19.12",
->>>>>>> 6eafe648
   "files": [
     "lib"
   ],
@@ -20,15 +16,6 @@
     "url": "git@github.com:opensumi/core.git"
   },
   "dependencies": {
-<<<<<<< HEAD
-    "@opensumi/ide-core-common": "2.19.11",
-    "@opensumi/ide-file-service": "2.19.11"
-  },
-  "devDependencies": {
-    "@opensumi/ide-core-browser": "2.19.11",
-    "@opensumi/ide-dev-tool": "^1.3.1",
-    "@opensumi/ide-overlay": "2.19.11"
-=======
     "@opensumi/ide-core-common": "2.19.12",
     "@opensumi/ide-file-service": "2.19.12"
   },
@@ -36,6 +23,5 @@
     "@opensumi/ide-core-browser": "2.19.12",
     "@opensumi/ide-dev-tool": "^1.3.1",
     "@opensumi/ide-overlay": "2.19.12"
->>>>>>> 6eafe648
   }
 }