--- conflicted
+++ resolved
@@ -24,17 +24,10 @@
     "node-pty": "0.11.0-beta19",
     "os-locale": "^4.0.0",
     "xterm": "5.0.0-beta.48",
-<<<<<<< HEAD
     "xterm-addon-fit": "^0.6.0-beta.17",
     "xterm-addon-search": "0.10.0-beta.5",
     "xterm-addon-webgl": "0.13.0-beta.46",
     "xterm-addon-canvas": "0.2.0-beta.17"
-=======
-    "xterm-addon-canvas": "0.2.0-beta.17",
-    "xterm-addon-fit": "^0.6.0-beta.17",
-    "xterm-addon-search": "0.10.0-beta.5",
-    "xterm-addon-webgl": "0.13.0-beta.46"
->>>>>>> 677dcb03
   },
   "devDependencies": {
     "@opensumi/ide-components": "2.20.7",
