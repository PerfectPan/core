{
  "name": "@opensumi/ide-webview",
  "version": "2.21.13",
  "files": [
    "lib",
    "src"
  ],
  "license": "MIT",
  "main": "lib/index.js",
  "typings": "lib/index.d.ts",
  "scripts": {
    "prepublishOnly": "yarn run build",
    "build": "tsc --build ../../configs/ts/references/tsconfig.webview.json"
  },
  "repository": {
    "type": "git",
    "url": "git@github.com:opensumi/core.git"
  },
  "dependencies": {
<<<<<<< HEAD
    "@opensumi/ide-core-common": "workspace:*",
    "@opensumi/ide-core-node": "workspace:*"
  },
  "devDependencies": {
    "@opensumi/ide-core-browser": "workspace:*",
    "@opensumi/ide-core-electron-main": "workspace:*",
    "@opensumi/ide-dev-tool": "workspace:*",
    "@opensumi/ide-editor": "workspace:*",
    "@opensumi/ide-static-resource": "workspace:*",
    "@opensumi/ide-theme": "workspace:*"
=======
    "@opensumi/ide-core-common": "2.21.13",
    "@opensumi/ide-core-node": "2.21.13"
  },
  "devDependencies": {
    "@opensumi/ide-core-browser": "2.21.13",
    "@opensumi/ide-core-electron-main": "2.21.13",
    "@opensumi/ide-dev-tool": "^1.3.1",
    "@opensumi/ide-editor": "2.21.13",
    "@opensumi/ide-static-resource": "2.21.13",
    "@opensumi/ide-theme": "2.21.13"
>>>>>>> 1480afac
  },
  "peerDependencies": {
    "electron": "*"
  }
}<|MERGE_RESOLUTION|>--- conflicted
+++ resolved
@@ -17,7 +17,6 @@
     "url": "git@github.com:opensumi/core.git"
   },
   "dependencies": {
-<<<<<<< HEAD
     "@opensumi/ide-core-common": "workspace:*",
     "@opensumi/ide-core-node": "workspace:*"
   },
@@ -28,18 +27,6 @@
     "@opensumi/ide-editor": "workspace:*",
     "@opensumi/ide-static-resource": "workspace:*",
     "@opensumi/ide-theme": "workspace:*"
-=======
-    "@opensumi/ide-core-common": "2.21.13",
-    "@opensumi/ide-core-node": "2.21.13"
-  },
-  "devDependencies": {
-    "@opensumi/ide-core-browser": "2.21.13",
-    "@opensumi/ide-core-electron-main": "2.21.13",
-    "@opensumi/ide-dev-tool": "^1.3.1",
-    "@opensumi/ide-editor": "2.21.13",
-    "@opensumi/ide-static-resource": "2.21.13",
-    "@opensumi/ide-theme": "2.21.13"
->>>>>>> 1480afac
   },
   "peerDependencies": {
     "electron": "*"
