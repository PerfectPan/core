--- conflicted
+++ resolved
@@ -162,13 +162,10 @@
    * widget 隐藏的时候触发
    */
   onHide: Event<void>;
-<<<<<<< HEAD
-=======
   /**
    * zone wiget 第一次显示的时候执行
    */
   onFirstDisplay: Event<number>;
->>>>>>> 70fb6a59
 }
 
 export interface ICommentThreadTitle extends ICommentsMenuContext {
