--- conflicted
+++ resolved
@@ -29,14 +29,7 @@
     "write-file-atomic": "^3.0.0"
   },
   "devDependencies": {
-<<<<<<< HEAD
-    "@opensumi/ide-core-browser": "2.17.5",
+    "@opensumi/ide-core-browser": "2.17.6",
     "@opensumi/ide-dev-tool": "^1.3.1"
-=======
-    "@opensumi/ide-core-browser": "2.17.6",
-    "@opensumi/ide-dev-tool": "^1.3.1",
-    "@types/mv": "^2.1.0",
-    "@types/uuid": "^3.4.4"
->>>>>>> c00d9b72
   }
 }