import { ITreeNodeOrCompositeTreeNode, ITreeNode, ICompositeTreeNode, TreeNodeEvent, IWatcherEvent, MetadataChangeType, ITreeWatcher, IMetadataChange, ITree, WatchEvent, TreeNodeType, TopDownIteratorCallback  } from '../types';
import { Event, Emitter, DisposableCollection, Path } from '../../utils';
import { IWatcherCallback, IWatchTerminator, IWatcherInfo } from '../types';

/**
 * 除了此方法不会抛出RangeError错误，其余表现与Array.prototype.splice一样，
 *
 * 性能与Array.prototype.splice大致相同，某些场景如safari下表现更好
 *
 * @param arr 裁剪数组
 * @param start 起始位置
 * @param deleteCount 删除或替换位置
 * @param items 插入的数组
 */
export function spliceTypedArray(arr: Uint32Array, start: number, deleteCount: number = 0, items?: Uint32Array | null) {
  let a = new Uint32Array((arr.length - deleteCount) + (items ? items.length : 0));
  a.set(arr.slice(0, start));
  if (items) {
    a.set(items, start);
  }
  a.set(arr.slice(start + deleteCount, arr.length), (start + (items ? items.length : 0)));
  // 设置前做一下简单去重保护，Tree组件中每个节点都应该是唯一的
  const arraySet = new Set(a);
  a = Uint32Array.from(arraySet);
  return a;
}

export type TreeNodeOrCompositeTreeNode = TreeNode | CompositeTreeNode;

export class TreeNode implements ITreeNode {
  public static nextId = (() => {
    let id = 0;
    return () => id++;
  })();

  public static is(node: any): node is ITreeNode {
    return !!node && 'depth' in node && 'name' in node && 'path' in node && 'id' in node;
  }

  public static getTreeNodeById(id: number) {
    const pathAndNode = TreeNode.idToTreeNode[id];
    return pathAndNode && pathAndNode[1];
  }

  public static getTreeNodeByPath(path: string) {
    const ids = Object.keys(TreeNode.idToTreeNode);
    for (let i = ids.length - 1; i >= 0; i --) {
      const pathAndNode = TreeNode.idToTreeNode[ids[i]];
      const [nodePath, node] = pathAndNode || [];
      if (nodePath === path ) {
        return node;
      }
    }
    return ;
  }

  public static setTreeNode(id: number, path: string, node: TreeNode) {
    TreeNode.idToTreeNode[id] = [path, node];
  }

  public static removeTreeNode(id: number) {
    delete TreeNode.idToTreeNode[id];
  }

  public static idToTreeNode: {[key: number]: [string, TreeNode]} = {};
  protected _uid: number;
  protected _depth: number;
  private _parent: ICompositeTreeNode | undefined;

  private _metadata: {
    [key: string]: any,
  };

  private _disposed: boolean;
  protected _watcher: ITreeWatcher;

  protected _tree: ITree;

  protected constructor(tree: ITree, parent?: ICompositeTreeNode, watcher?: ITreeWatcher, optionalMetadata?: { [key: string]: any }, options?: {disableCache?: boolean}) {
    this._uid = TreeNode.nextId();
    this._parent = parent;
    this._tree = tree;
    this._disposed = false;
    this._metadata = { ...(optionalMetadata || {}) };
    this._depth = parent ? parent.depth + 1 : 0;
    if (watcher) {
      this._watcher = watcher;
    } else if (parent) {
      this._watcher = (parent as any).watcher;
    }
    if (!(options && options.disableCache)) {
      TreeNode.setTreeNode(this._uid, this.path, this);
    }
  }

  get disposed() {
    return this._disposed;
  }

  /**
   * 获取基础信息
   */
  get depth() {
    return this._depth;
  }

  get parent() {
    return this._parent;
  }

  set parent(node: ICompositeTreeNode | undefined) {
    this._parent = node;
  }

  get whenReady() {
    // 保障节点是否完成的标识位
    return (async () => {})();
  }

  get type() {
    return TreeNodeType.TreeNode;
  }

  get id() {
    return this._uid;
  }

  get name() {
    // 根节点保证路径不重复
    if (!this.parent) {
      return `root_${this._uid}`;
    }
    return this.getMetadata('name');
  }

  set name(name: string) {
    this.addMetadata('name', name);
  }

  // 节点绝对路径
  get path(): string {
    if (!this.parent) {
      return new Path(`/${this.name}`).toString();
    }
    return new Path(this.parent.path).join(this.name).toString();
  }

  public getMetadata(withKey: string): any {
    return this._metadata[withKey];
  }

  public addMetadata(withKey: string, value: any) {
    if (!(withKey in this._metadata)) {
      this._metadata[withKey] = value;
      this._watcher.notifyDidChangeMetadata(this, { type: MetadataChangeType.Added, key: withKey, prevValue: void 0, value });
    } else {
      const prevValue = this._metadata[withKey];
      this._metadata[withKey] = value;
      this._watcher.notifyDidChangeMetadata(this, { type: MetadataChangeType.Updated, key: withKey, prevValue, value });
    }
  }

  public removeMetadata(withKey: string) {
    if (withKey in this._metadata) {
      const prevValue = this._metadata[withKey];
      delete this._metadata[withKey];
      this._watcher.notifyDidChangeMetadata(this, { type: MetadataChangeType.Removed, key: withKey, prevValue, value: void 0 });
    }
  }

  /**
   * 这里的move操作可能为移动，也可能为重命名
   *
   * @param {ICompositeTreeNode} to
   * @param {string} [name=this.name]
   * @returns
   * @memberof TreeNode
   */
  public mv(to: ICompositeTreeNode | null, name: string = this.name) {
    // 一个普通节点必含有父节点，根节点不允许任何操作
    const prevParent = this._parent as CompositeTreeNode;
    if (to === null || !CompositeTreeNode.is(to)) {
      this._parent = undefined;
      this.dispose();
      return;
    }
    const didChangeParent = prevParent !== to;
    const prevPath = this.path;

    this._depth = to.depth + 1;

    if (didChangeParent || name !== this.name) {
      this.name = name;
      if (didChangeParent) {
        this._watcher.notifyWillChangeParent(this, prevParent, to);
      }
      if (this.parent) {
        (this.parent as CompositeTreeNode).unlinkItem(this, true);
        this._parent = to;
        (this.parent as CompositeTreeNode).insertItem(this);
      }
      if (didChangeParent) {
        this._watcher.notifyDidChangeParent(this, prevParent, to);
      }
    }

    if (this.path !== prevPath) {
      this._watcher.notifyDidChangePath(this);
    }
  }

  protected dispose() {
    if (this._disposed) { return; }
    this._watcher.notifyWillDispose(this);
    this._disposed = true;
    TreeNode.removeTreeNode(this._uid);
    this._watcher.notifyDidDispose(this);
  }
}

export class CompositeTreeNode extends TreeNode implements ICompositeTreeNode {

  private static defaultSortComparator(a: ITreeNodeOrCompositeTreeNode, b: ITreeNodeOrCompositeTreeNode) {
    if (a.constructor === b.constructor) {
      return a.name > b.name ? 1
        : a.name < b.name ? -1
          : 0;
    }
    return CompositeTreeNode.is(a) ? -1
      : CompositeTreeNode.is(b)  ? 1
        : 0;
  }

  public static is(node: any): node is ICompositeTreeNode {
    return !!node && 'children' in node;
  }

  public static isRoot(node: any): boolean {
    return CompositeTreeNode.is(node) && !node.parent;
  }

  protected _children: ITreeNodeOrCompositeTreeNode[] | null = null;
  // 节点的分支数量
  protected _branchSize: number;
  protected _flattenedBranch: Uint32Array | null;
  private isExpanded: boolean;
  private hardReloadPromise: Promise<void> | null;
  private hardReloadPResolver: (() => void) | null;

  private watchTerminator: (path: string) => void;
  public watchEvents: Map<string, IWatcherInfo>;

  protected generatorWatcher() {
    const emitter = new Emitter<any>();
    const onEventChanges: Event<any> = emitter.event;
    const disposeCollection = new DisposableCollection();
    const terminateWatch = (path: string) => {
      this.watchEvents.delete(path);
    };
    const watcher: ITreeWatcher = {
      notifyWillProcessWatchEvent: (target: ICompositeTreeNode, event: IWatcherEvent) => {
        emitter.fire({type: TreeNodeEvent.WillProcessWatchEvent, args: [target, event]});
      },
      notifyWillChangeParent: (target: ITreeNodeOrCompositeTreeNode, prevParent: ICompositeTreeNode, newParent: ICompositeTreeNode) => {
        emitter.fire({type: TreeNodeEvent.WillChangeParent, args: [target, prevParent, newParent]});
      },
      notifyDidChangeParent: (target: ITreeNodeOrCompositeTreeNode, prevParent: ICompositeTreeNode, newParent: ICompositeTreeNode)  => {
        emitter.fire({type: TreeNodeEvent.DidChangeParent, args: [target, prevParent, newParent]});
      },
      notifyWillDispose: (target: ITreeNodeOrCompositeTreeNode)   => {
        emitter.fire({type: TreeNodeEvent.DidChangeParent, args: [target]});
      },
      notifyDidDispose: (target: ITreeNodeOrCompositeTreeNode)  => {
        emitter.fire({type: TreeNodeEvent.DidChangeParent, args: [target]});
      },
      notifyDidProcessWatchEvent: (target: ICompositeTreeNode, event: IWatcherEvent)  => {
        emitter.fire({type: TreeNodeEvent.DidProcessWatchEvent, args: [target, event]});
      },
      notifyDidChangePath: (target: ITreeNodeOrCompositeTreeNode)  => {
        emitter.fire({type: TreeNodeEvent.DidChangePath, args: [target]});
      },
      notifyWillChangeExpansionState: (target: ICompositeTreeNode, nowExpanded: boolean)   => {
        const isVisible = this.isItemVisibleAtSurface(target);
        emitter.fire({type: TreeNodeEvent.WillChangeExpansionState, args: [target, nowExpanded, isVisible]});
      },
      notifyDidChangeExpansionState: (target: ICompositeTreeNode, nowExpanded: boolean)  => {
        const isVisible = this.isItemVisibleAtSurface(target);
        emitter.fire({type: TreeNodeEvent.DidChangeExpansionState, args: [target, nowExpanded, isVisible]});
      },
      notifyDidChangeMetadata: (target: ITreeNode | ICompositeTreeNode, change: IMetadataChange)  => {
        emitter.fire({type: TreeNodeEvent.DidChangeMetadata, args: [target, change]});
      },
      notifyDidUpdateBranch: () => {
        emitter.fire({type: TreeNodeEvent.BranchDidUpdate, args: []});
      },
      notifyWillResolveChildren: (target: ICompositeTreeNode, nowExpanded: boolean) => {
        emitter.fire({type: TreeNodeEvent.WillResolveChildren, args: [target, nowExpanded]});
      },
      notifyDidResolveChildren: (target: ICompositeTreeNode, nowExpanded: boolean) => {
        emitter.fire({type: TreeNodeEvent.DidResolveChildren, args: [target, nowExpanded]});
      },
      // 监听所有事件
      on: (event: TreeNodeEvent, callback: any) => {
        const dispose = onEventChanges((data) => {
          if (data.type === event) {
            callback(...data.args);
          }
        });
        disposeCollection.push(dispose);
        return dispose;
      },
      // 监听Watch事件变化
      onWatchEvent: (path: string, callback: IWatcherCallback): IWatchTerminator => {
        const terminator: IWatchTerminator = terminateWatch;
        this.watchEvents.set(path, { terminator, callback });
        return terminator;
      },
      dispose: disposeCollection,
    };
    return watcher;
  }

  // parent 为undefined即表示该节点为根节点
  constructor(tree: ITree, parent: ICompositeTreeNode | undefined, watcher?: ITreeWatcher, optionalMetadata?: { [key: string]: any }, options?: { disableCache?: boolean}) {
    super(tree, parent, watcher, optionalMetadata, options);
    this.isExpanded = !!parent ? false : true;
    this._branchSize = 0;
    if (!parent) {
      this.watchEvents = new Map();
      // 为根节点创建监听器
      this._watcher = this.generatorWatcher();
    } else {
      this._watcher = (parent as any).watcher;
    }
  }

  // 作为根节点唯一的watcher需要在生成新节点的时候传入
  get watcher() {
    return this._watcher;
  }

  get type() {
    return TreeNodeType.CompositeTreeNode;
  }

  get children() {
    return this._children ? this._children.slice() : null;
  }

  get expanded() {
    return this.isExpanded;
  }

  /**
   * 当前可见的分支数量
   *
   * 当节点为展开状态时，其整个分支（递归展平）由上一级的分支（根（位于数据层可见）或处于折叠状态的分支）拥有
   * 当节点为折叠状态时，其整个分支（递归展平）由其上一级父目录展开该节点
   *
   * @readonly
   * @memberof CompositeTreeNode
   */
  get branchSize() {
    return this._branchSize;
  }

  /**
   * 获取当前节点的分支数，一般为顶层节点，如Root上获取
   *
   * @readonly
   * @memberof CompositeTreeNode
   */
  get flattenedBranch() {
    return this._flattenedBranch;
  }

  /**
   * 确保此“目录”的子级已加载（不影响“展开”状态）
   * 如果子级已经加载，则返回的Promise将立即解决
   * 否则，将发出重新加载请求并返回Promise
   * 一旦返回的Promise.resolve，“CompositeTreeNode＃children” 便可以访问到对于节点
   */
  public async ensureLoaded() {
    if (this._children) {
      return;
    }
    return this.hardReloadChildren();
  }

  // 展开节点
  public async setExpanded(ensureVisible = true, quiet = false) {
    // 根节点不可折叠
    if (CompositeTreeNode.isRoot(this)) {
      return;
    }
    if (this.isExpanded) {
      return;
    }
    this.isExpanded = true;
    if (this._children === null) {
      this._watcher.notifyWillResolveChildren(this, this.isExpanded);
      await this.hardReloadChildren();
      this._watcher.notifyDidResolveChildren(this, this.isExpanded);
      // 检查其是否展开；可能同时执行了setCollapsed方法
      if (!this.isExpanded) {
        return;
      }
    }

    if (ensureVisible && this.parent) {
      await (this.parent as CompositeTreeNode).setExpanded(true, !quiet);
    }

    if (this.isExpanded) {
      this._watcher.notifyWillChangeExpansionState(this, true);
      // 与根节点合并分支
      this.expandBranch(this, quiet);
      this._watcher.notifyDidChangeExpansionState(this, true);
    }
  }

  // 获取当前节点下所有展开的节点路径
  private getAllExpandedNodePath() {
    let paths: string[] = [];
    if (!!this.children) {
      for (const child of this.children) {
        if ((child as CompositeTreeNode).isExpanded) {
          paths.push(child.path);
          paths = paths.concat((child as CompositeTreeNode).getAllExpandedNodePath());
        }
      }
      return paths;
    } else {
      return paths;
    }
  }

  // 获取当前节点下所有折叠的节点路径
  private getAllCollapsedNodePath() {
    let paths: string[] = [];
    if (!!this.children) {
      for (const child of this.children) {
        if (!CompositeTreeNode.is(child)) {
          continue;
        }
        if ((child as CompositeTreeNode).isExpanded) {
          paths = paths.concat((child as CompositeTreeNode).getAllCollapsedNodePath());
        } else {
          paths.push(child.path);
        }
      }
      return paths;
    } else {
      return paths;
    }
  }

  // 静默刷新子节点, 即不触发分支更新事件
  public async forceReloadChildrenQuiet(expandedPaths: string[] = this.getAllExpandedNodePath(), needReload: boolean = true) {
    let forceLoadPath;
    if (this.isExpanded) {
      if (needReload) {
        await this.hardReloadChildren(true);
      }
      while (forceLoadPath = expandedPaths.shift()) {
        const relativePath = new Path(this.path).relative(new Path(forceLoadPath));
        if (!relativePath) {
          break;
        }
        const child = TreeNode.getTreeNodeByPath(forceLoadPath);

        if (!child) {
          if (!this.children) {
            break;
          }
          for (const child of this.children) {
            if (forceLoadPath.indexOf(child.path) === 0 && CompositeTreeNode.is(child)) {
              // 包含压缩节点的情况
              // 加载路径包含当前判断路径，尝试加载该节点再匹配
              await (child as CompositeTreeNode).hardReloadChildren(true);
              if ((child as CompositeTreeNode).isExpanded) {
                // 说明此时节点初始化时已默认展开，不需要进一步处理
                continue;
              }
              (child as CompositeTreeNode).isExpanded = true;
              if (expandedPaths.length > 0) {
                // 不需要重新reload压缩节点的子节点内容
                await (child as CompositeTreeNode).forceReloadChildrenQuiet(expandedPaths, false);
              } else {
                (child as CompositeTreeNode).expandBranch((child as CompositeTreeNode), true);
              }
              break;
            }
          }
        } else if (CompositeTreeNode.is(child)) {
          if ((child as CompositeTreeNode).whenReady) {
            await (child as CompositeTreeNode).whenReady;
          }
          if ((child as CompositeTreeNode).isExpanded) {
            // 说明此时节点初始化时已默认展开，不需要进一步处理
            continue;
          }
          (child as CompositeTreeNode).isExpanded = true;
          if (expandedPaths.length > 0) {
            await (child as CompositeTreeNode).forceReloadChildrenQuiet(expandedPaths);
          } else {
            await (child as CompositeTreeNode).hardReloadChildren(true);
            (child as CompositeTreeNode).expandBranch(child as CompositeTreeNode, true);
          }
        }
      }
      if (forceLoadPath) {
        expandedPaths.unshift(forceLoadPath);
        this.expandBranch(this, true);
      } else if (CompositeTreeNode.isRoot(this)) {
        // 通知分支树已更新
        this.watcher.notifyDidUpdateBranch();
      } else {
        // 这种情况一般为非根节点刷新后需同步到父节点，更新分支树
        this.expandBranch(this);
      }
    } else {
      // 仅需处理存在子节点的情况，否则将会影响刷新后的节点长度
      if (!!this.children) {
        // 清理子节点，等待下次展开时更新
        if (!!this.children && this.parent) {
          for (const child of this.children) {
            (child as CompositeTreeNode).dispose();
          }
          this._children = null;
        }
      }
      return;
    }
  }

  public async expandedAll(collapsedPaths: string[] = this.getAllCollapsedNodePath()) {
    // 仅根节点使用
    if (!CompositeTreeNode.isRoot(this)) {
      return;
    }
    collapsedPaths = collapsedPaths.sort((a, b) => {
      return Path.pathDepth(a) - Path.pathDepth(b);
    });
    let path;
    while (collapsedPaths.length > 0) {
      path = collapsedPaths.pop();
      const item = await this.forceLoadTreeNodeAtPath(path);
      if (item) {
        await (item as CompositeTreeNode).setExpanded(false, true);
      }
    }
    // 通知分支树已更新
    this.watcher.notifyDidUpdateBranch();
  }

  public async collapsedAll(expandedPaths: string[] = this.getAllExpandedNodePath()) {
    // 仅根节点使用
    if (!CompositeTreeNode.isRoot(this)) {
      return;
    }
    expandedPaths = expandedPaths.sort((a, b) => {
      return Path.pathDepth(a) - Path.pathDepth(b);
    });
    let path;
    while (expandedPaths.length > 0) {
      path = expandedPaths.pop();
      const item = await this.forceLoadTreeNodeAtPath(path);
      if (item) {
        await (item as CompositeTreeNode).setCollapsed(true);
      }
    }
    // 通知分支树已更新
    this.watcher.notifyDidUpdateBranch();
  }

  // 折叠节点
  public setCollapsed(quiet: boolean = false) {
    // 根节点不可折叠
    if (CompositeTreeNode.isRoot(this)) {
      return;
    }
    if (!this.isExpanded) {
      return;
    }
    if (this._children && this.parent) {
      this._watcher.notifyWillChangeExpansionState(this, false);
      // 从根节点裁剪分支
      this.shrinkBranch(this, quiet);
    }
    this.isExpanded = false;

    this._watcher.notifyDidChangeExpansionState(this, false);
  }

  public mv(to: ICompositeTreeNode, name: string = this.name) {
    const prevPath = this.path;
    super.mv(to, name);
    if (typeof this.watchTerminator === 'function') {
      this.watchTerminator(prevPath);
      if (this._children) {
        this.watchTerminator = this.watcher.onWatchEvent(this.path, this.handleWatchEvent);
      }
    }
    // 同时移动过子节点
    if (this.children) {
      for (const child of this.children) {
        child.mv(child.parent as ICompositeTreeNode, child.name);
      }
    }
  }

  /**
   * 在节点中插入新的节点
   *
   * 直接调用此方法将不会触发onWillHandleWatchEvent和onDidHandleWatchEvent事件
   */
  public insertItem(item: ITreeNodeOrCompositeTreeNode) {
    if (item.parent !== this) {
      item.mv(this, item.name);
      return;
    }
    if (this.children) {
      for (let i = 0; i < this.children.length; i++) {
        if (this.children[i].name === item.name) {
          this.children[i] = item;
          return;
        }
      }
    }
    const branchSizeIncrease = 1 + ((item instanceof CompositeTreeNode && item.expanded) ? item._branchSize : 0);
    if (this._children) {
      this._children.push(item);
      this._children.sort(this._tree.sortComparator || CompositeTreeNode.defaultSortComparator);
    }
    this._branchSize += branchSizeIncrease;
    let master: CompositeTreeNode = this;
    // 如果该节点无叶子节点，则继续往上查找合适的插入位置
    while (!master._flattenedBranch) {
      if (master.parent) {
        master = master.parent as CompositeTreeNode;
        master._branchSize += branchSizeIncrease;
      }
    }
    if (!this._children) {
      return;
    }
    let relativeInsertionIndex = this._children!.indexOf(item);
    let absInsertionIndex;
    const leadingSibling = this._children![relativeInsertionIndex - 1];
    if (leadingSibling) {
      const siblingIdx = master._flattenedBranch.indexOf(leadingSibling.id);
      relativeInsertionIndex = siblingIdx + ((leadingSibling instanceof CompositeTreeNode && leadingSibling.expanded) ? leadingSibling._branchSize : 0);
    } else {
      relativeInsertionIndex = master._flattenedBranch.indexOf(this.id);
    }
    if (relativeInsertionIndex === -1) {
      if (this._branchSize === 1) {
        // 在空Tree中插入节点时，相对插入位置为0
        relativeInsertionIndex = 0;
      } else {
        return;
      }
<<<<<<< HEAD
    }
    if (this._branchSize !== 1) {
      // 非空Tree情况下需要+1，为了容纳自身节点位置，在插入节点下方插入新增节点
      absInsertionIndex = relativeInsertionIndex + 1;
    }
=======
    }
    // 非空Tree情况下需要+1，为了容纳自身节点位置，在插入节点下方插入新增节点
    absInsertionIndex = relativeInsertionIndex + 1;
>>>>>>> 70fb6a59
    const branch = new Uint32Array(branchSizeIncrease);
    branch[0] = item.id;
    if (item instanceof CompositeTreeNode && item.expanded && item._flattenedBranch) {
      branch.set(item._flattenedBranch, 1);
      item.setFlattenedBranch(null);
    }
    master.setFlattenedBranch(spliceTypedArray(master._flattenedBranch, absInsertionIndex, 0, branch));
  }

  /**
   * 从父节点中移除节点
   *
   * 直接调用此方法将不会触发onWillHandleWatchEvent和onDidHandleWatchEvent事件
   */
  public unlinkItem(item: ITreeNodeOrCompositeTreeNode, reparenting?: boolean): void {
    if (!this._children) {
      return;
    }
    const idx = this._children!.indexOf(item);
    if (idx === -1) {
      return;
    }
    // 当删除时父节点已不存在界面上时，跳过插入操作
    if (!this.isItemVisibleAtRootSurface(this)) {
      return;
    }
    this._children!.splice(idx, 1);
    const branchSizeDecrease = 1 + ((item instanceof CompositeTreeNode && item.expanded) ? item._branchSize : 0);
    this._branchSize -= branchSizeDecrease;
    // 逐级往上查找节点的父节点，并沿途裁剪分支数
    let master: CompositeTreeNode = this;
    while (!master._flattenedBranch) {
      if (master.parent) {
        master = master.parent as CompositeTreeNode;
        master._branchSize -= branchSizeDecrease;
      }
    }
    const removalBeginIdx = master._flattenedBranch.indexOf(item.id);
    if (removalBeginIdx === -1) {
      return;
    }

    if (item instanceof CompositeTreeNode && item.expanded) {
      item.setFlattenedBranch(master._flattenedBranch.slice(removalBeginIdx + 1, removalBeginIdx + branchSizeDecrease));
    }

    master.setFlattenedBranch(spliceTypedArray(
      master._flattenedBranch,
      removalBeginIdx,
      branchSizeDecrease));

    if (!reparenting && item.parent === this) {
      item.mv(null);
    }
  }

  /**
   * 转换节点路径
   *
   */
  private transferItem(oldPath: string, newPath: string) {
    const oldP = new Path(oldPath);
    const from = oldP.dir.toString();
    if (from !== this.path) {
      return;
    }
    const name = oldP.base.toString();
    const item = this._children!.find((c) => c.name === name);
    if (!item) {
      return;
    }
    const newP = new Path(newPath);
    const to = newP.dir.toString();
    const { root } = this._tree;
    const destDir = to === from ? this : root!.findTreeNodeInLoadedTree(to);
    if (!(CompositeTreeNode.is(destDir))) {
      this.unlinkItem(item);
      return;
    }
    item.mv(destDir, newP.base.toString());
  }

  protected dispose() {
    // 如果存在对应文件路径下的监听，同样需要清理掉
    if (this.watchEvents) {
      const watcher = this.watchEvents.get(this.path);
      if (watcher) {
        watcher.terminator();
      }
    }
    if (this._children) {
      // 移除后应该折叠，因为下次初始化默认值为折叠，否则将会导致下次插入异常
      this.isExpanded = false;
      this._children.forEach((child) => (child as CompositeTreeNode).dispose());
      this._children = null;
      this._flattenedBranch = null;
    }
    super.dispose();
  }

  /**
   * 设置扁平化的分支信息
   */
  protected setFlattenedBranch(leaves: Uint32Array | null, withoutNotify?: boolean) {
    this._flattenedBranch = leaves;
    // Root节点才通知更新
    if (CompositeTreeNode.isRoot(this) && !withoutNotify) {
      this.watcher.notifyDidUpdateBranch();
    }
  }

  /**
   * 展开分支节点
   * @param branch 分支节点
   */
  protected expandBranch(branch: CompositeTreeNode, withoutNotify?: boolean) {
    if (this !== branch) {
      // 但节点为展开状态时进行裁剪
      this._branchSize += branch._branchSize;
    }
    // 当前节点为折叠状态，更新分支信息
    if (this !== branch && this._flattenedBranch) {
      const injectionStartIdx = this._flattenedBranch.indexOf(branch.id) + 1;
      if (injectionStartIdx === 0) {
        // 中途发生了branch更新事件，此时的_flattenedBranch可能已被更新，即查找不到branch.id
        // 这种情况在父节点发生了多路径目录的创建定位动作下更易复现
        // 例：文件树在执行a/b/c定位操作时需要请求三次数据，而更新操作可能只需要一次
        // 导致就算更新操作后置执行，也可能比定位操作先执行完，同时将_flattenedBranch更新
        // 最终导致此处查询不到对应节点，下面的shrinkBranch同样可能有相同问题，如点击折叠全部功能时
        return;
      }
      this.setFlattenedBranch(spliceTypedArray(this._flattenedBranch, injectionStartIdx, 0, branch._flattenedBranch), withoutNotify);
      // 取消展开分支对于分支的所有权，即最终只会有顶部Root拥有所有分支信息
      branch.setFlattenedBranch(null, withoutNotify);
    } else if (this.parent) {
      (this.parent as CompositeTreeNode).expandBranch(branch, withoutNotify);
    }
  }

  /**
   * 清理分支节点
   * @param branch 分支节点
   */
  protected shrinkBranch(branch: CompositeTreeNode, withoutNotify?: boolean) {
    if (this !== branch) {
      // 这里的`this`实际上为父节点
      // `this`的分支大小没有改变，仍然具有相同数量的叶子，但是从父级参照系（即根节点）来看，其分支缩小了
      this._branchSize -= branch._branchSize;
    }
    if (this !== branch && this._flattenedBranch) {
      const removalStartIdx = this._flattenedBranch.indexOf(branch.id) + 1;
      if (removalStartIdx === 0) {
        // 中途发生了branch更新事件，此时的_flattenedBranch可能已被更新，即查找不到branch.id
        return;
      }
      // 返回分支对于分支信息所有权，即将折叠的节点信息再次存储于折叠了的节点中
      branch.setFlattenedBranch(this._flattenedBranch.slice(removalStartIdx, removalStartIdx + branch._branchSize), withoutNotify);
      this.setFlattenedBranch(spliceTypedArray(this._flattenedBranch, removalStartIdx, branch._flattenedBranch ? branch._flattenedBranch.length : 0), withoutNotify);
    } else if (this.parent) {
      (this.parent as CompositeTreeNode).shrinkBranch(branch, withoutNotify);
    }
  }

  /**
   * 加载节点信息
   * @memberof CompositeTreeNode
   */
  public async hardReloadChildren(quiet?: boolean) {
    if (this.hardReloadPromise) {
      return this.hardReloadPromise;
    }
    this.hardReloadPromise = new Promise((res) => this.hardReloadPResolver = res);
    this.hardReloadPromise.then(() => {
      this.hardReloadPromise = null;
      this.hardReloadPResolver = null;
    });

    const rawItems = await this._tree.resolveChildren(this) || [];

    if (this._children) {
      // 重置节点分支
      this.shrinkBranch(this, quiet);
    }

    const flatTree = new Uint32Array(rawItems.length);
    this._children = Array(rawItems.length);
    for (let i = 0; i < rawItems.length; i++) {
      const child = rawItems[i];
      this._children[i] = child;
    }

    this._children.sort(this._tree.sortComparator || CompositeTreeNode.defaultSortComparator);

    for (let i = 0; i < rawItems.length; i++) {
      flatTree[i] = this._children[i].id;
    }
    this._branchSize = flatTree.length;
    this.setFlattenedBranch(flatTree, quiet);
    // 清理上一次监听函数
    if ( typeof this.watchTerminator === 'function') {
      this.watchTerminator(this.path);
    }
    this.watchTerminator = this.watcher.onWatchEvent(this.path, this.handleWatchEvent);
    if (this.hardReloadPResolver) {
      this.hardReloadPResolver();
    }
  }

  /**
   * 处理Watch事件，同时可通过外部手动调用节点更新函数进行节点替换，这里为通用的事件管理
   * 如： transferItem，insertItem, unlinkItem等
   * @private
   * @memberof CompositeTreeNode
   */
  private handleWatchEvent = async (event: IWatcherEvent) => {
    this.watcher.notifyWillProcessWatchEvent(this, event);
    if (event.type === WatchEvent.Moved) {
      const { oldPath, newPath } = event;
      if (typeof oldPath !== 'string') { throw new TypeError(`Expected oldPath to be a string`); }
      if (typeof newPath !== 'string') { throw new TypeError(`Expected newPath to be a string`); }
      if (Path.isRelative(oldPath)) { throw new TypeError(`oldPath must be absolute`); }
      if (Path.isRelative(newPath)) { throw new TypeError(`newPath must be absolute`); }
      this.transferItem(oldPath, newPath);
    } else if (event.type === WatchEvent.Added) {
      const { node } = event;
      if (!TreeNode.is(node)) {
        throw new TypeError(`Expected node to be a TreeNode`);
      }
      this.insertItem(node);
    } else if (event.type === WatchEvent.Removed) {
      const { path } = event;
      const pathObject  = new Path(path);
      const dirName = pathObject.dir.toString();
      const name = pathObject.base.toString();
      if (dirName === this.path && !! this.children) {
        const item = this.children.find((c) => c.name === name);
        if (item) {
          this.unlinkItem(item);
        }
      }
    } else {
      // 预存展开目录
      const expandedPaths = this.getAllExpandedNodePath();
      //  Changed事件，表示节点有较多的变化时，重新更新当前Tree节点
      if (!! this.children) {
        for (const child of this.children) {
          (child as CompositeTreeNode).dispose();
        }
      }
      // 如果当前变化的节点已在数据视图（并非滚动到不可见区域）中不可见，则将该节点折叠，待下次更新即可，
      if (!this.isItemVisibleAtRootSurface(this)) {
        this.isExpanded = false;
        this._children = null;
      } else {
        // needReload --- 判断根目录是否需要进行一次刷新，部分情况，如压缩目录下的文件创建后不应该刷新
        await this.forceReloadChildrenQuiet(expandedPaths);
      }
    }
    this.watcher.notifyDidProcessWatchEvent(this, event);
  }

  private isItemVisibleAtRootSurface(node: TreeNode) {
    let parent: ITreeNodeOrCompositeTreeNode = node;
    while (parent.parent) {
      parent = parent.parent;
    }
    return (parent as CompositeTreeNode).isItemVisibleAtSurface(node);
  }

  /**
   * 检查节点是否可见，而不是被隐藏在节点中
   *
   * 这里的可见并不表示节点在当前视图中可见，而是在用户滚动到特定位置便可看见
   *
   * 隐藏在节点中可能的原因为其父节点中有一个以上处于折叠状态
   */
  public isItemVisibleAtSurface(item: ITreeNodeOrCompositeTreeNode): boolean {
    if (item === this) {
      return true;
    }
    return !!this._flattenedBranch && this._flattenedBranch.indexOf(item.id) > -1;
  }

  private transformToRelativePath(path: string): string[] {
    const { splitPath } = Path;
    const pathFlag = splitPath(path);
    pathFlag.shift();
    return pathFlag;
  }

  /**
   * 从加载的Tree中根据路径查找节点
   * @param path
   */
  public findTreeNodeInLoadedTree(path: string): ITreeNodeOrCompositeTreeNode | undefined {
    const pathFlag = Path.isRelative(path) ? Path.splitPath(path) : this.transformToRelativePath(path);
    if (pathFlag.length === 0) {
      return this;
    }
    let next = this._children;
    let name;
    while (!!next && (name = pathFlag.shift())) {
      const item = next.find((c) => c.name === name);
      if (item && pathFlag.length === 0) {
        return item;
      }
      // 异常情况
      if (!item || (!CompositeTreeNode.is(item) && pathFlag.length > 0)) {
        return;
      }
      if (CompositeTreeNode.is(item)) {
        if (!(item as CompositeTreeNode)._children) {
          return ;
        }
        next = (item as CompositeTreeNode)._children;
      }
    }
  }

  /**
   * 根据路径展开节点树
   * @memberof CompositeTreeNode
   */
  public async forceLoadTreeNodeAtPath(path: string): Promise<ITreeNodeOrCompositeTreeNode | undefined> {
    const { splitPath, isRelative } = Path;
    const pathFlag = isRelative(path) ? splitPath(path) : this.transformToRelativePath(path);
    if (pathFlag.length === 0) {
      return this;
    }
    await this.ensureLoaded();
    let next = this._children;
    let preItem: CompositeTreeNode;
    let preItemPath: string = '';
    let name;
    while (name = pathFlag.shift()) {
      let item = next!.find((c) => c.name.indexOf(name) === 0);
      if (item && pathFlag.length === 0) {
        return item;
      }
      // 可能展开后路径发生了变化, 需要重新处理一下当前加载路径
      if (!item && preItem!) {
        const compactPath = splitPath(preItem!.name).slice(1);
        if (compactPath[0] === name) {
          compactPath.shift();
          while (compactPath.length > 0 ) {
            if (compactPath[0] === pathFlag[0]) {
              compactPath.shift();
              pathFlag.shift();
            } else {
              break;
            }
          }
          name = pathFlag.shift();
          item = next!.find((c) => c.name.indexOf(name) === 0);
        }
      }
      // 最终加载到的路径节点
      if (!item || (!CompositeTreeNode.is(item) && pathFlag.length > 0)) {
        return preItem!;
      }
      if (CompositeTreeNode.is(item)) {
        const isCompactName = item.name.indexOf(Path.separator) > 0;
        if (isCompactName) {
          const compactPath = splitPath(item.name).slice(1);
          while (compactPath.length > 0 ) {
            if (compactPath[0] === pathFlag[0]) {
              compactPath.shift();
              pathFlag.shift();
            } else {
              break;
            }
          }
        }
        if (!(item as CompositeTreeNode)._children) {
          preItemPath = item.path;
          await (item as CompositeTreeNode).setExpanded(true, true);
        }
        if (item && pathFlag.length === 0) {
          return item;
        } else {
          if (!!preItemPath && preItemPath !== item.path) {
            // 说明此时已发生了路径压缩，如从 a -> a/b/c
            // 需要根据路径变化移除对应的展开路径, 这里只需考虑短变长场景
            const prePaths = Path.splitPath(preItemPath);
            const nextPaths = Path.splitPath(item.path);
            if (nextPaths.length > prePaths.length) {
              pathFlag.splice(0, nextPaths.length - prePaths.length);
            }
          }
          next = (item as CompositeTreeNode)._children;
          preItem = (item as CompositeTreeNode);
        }
      }
    }
  }

  /**
   * 根据节点获取节点ID下标位置
   * @param {number} id
   * @returns
   * @memberof CompositeTreeNode
   */
  public getIndexAtTreeNodeId(id: number) {
    if (this._flattenedBranch) {
      return this._flattenedBranch.indexOf(id);
    }
    return -1;
  }

  /**
   * 根据节点获取节点下标位置
   * @param {ITreeNodeOrCompositeTreeNode} node
   * @returns
   * @memberof CompositeTreeNode
   */
  public getIndexAtTreeNode(node: ITreeNodeOrCompositeTreeNode) {
    if (this._flattenedBranch) {
      return this._flattenedBranch.indexOf(node.id);
    }
    return -1;
  }

  /**
   * 根据下标位置获取节点
   * @param {number} index
   * @returns
   * @memberof CompositeTreeNode
   */
  public getTreeNodeAtIndex(index: number) {
    const id = this._flattenedBranch![index];
    return TreeNode.getTreeNodeById(id);
  }

  /**
   * 根据节点ID获取节点
   * @param {number} id
   * @returns
   * @memberof CompositeTreeNode
   */
  public getTreeNodeById(id: number) {
    return TreeNode.getTreeNodeById(id);
  }

    /**
   * 根据节点路径获取节点
   * @param {string} path
   * @returns
   * @memberof CompositeTreeNode
   */
  public getTreeNodeByPath(path: string) {
    return TreeNode.getTreeNodeByPath(path);
  }

  /**
   * 从指定节点开始遍历所有节点
   * @param {TopDownIteratorCallback} callback
   * @param {CompositeTreeNode} [startingPoint=this]
   * @memberof CompositeTreeNode
   */
  public async iterateTopDown(callback: TopDownIteratorCallback, startingPoint: CompositeTreeNode = this) {
    const stack: Array<IterableIterator<(TreeNodeOrCompositeTreeNode)>> = [];
    let curIterable: IterableIterator<TreeNodeOrCompositeTreeNode>;
    let curItem: TreeNodeOrCompositeTreeNode = startingPoint;
    let exited = false;
    const exit = () => exited = true;

    const stepIn = async () => {
      if (curItem.type !== TreeNodeType.CompositeTreeNode) {
        throw new Error(`stepIn can only be called on CompositeTreeNode`);
      }
      if (!(curItem as CompositeTreeNode)._children) {
        await (curItem as CompositeTreeNode).ensureLoaded();
      }
      curIterable = (curItem as CompositeTreeNode)._children!.values() as IterableIterator<TreeNodeOrCompositeTreeNode>;
      stack.push(curIterable);
      next();
    };

    const stepOut = async () => {
      if (stack.length === 1) {
        throw new Error('Cannot stepOut of startingPoint');
      }
      curIterable = stack.pop() as IterableIterator<TreeNodeOrCompositeTreeNode>;
      await next();
    };

    const next = async () => {
      curItem = curIterable.next().value;
      if (exited) { return; }
      await callback(curItem, next, stepIn, stepOut, exit);
    };

    await stepIn();
  }

}<|MERGE_RESOLUTION|>--- conflicted
+++ resolved
@@ -661,17 +661,9 @@
       } else {
         return;
       }
-<<<<<<< HEAD
-    }
-    if (this._branchSize !== 1) {
-      // 非空Tree情况下需要+1，为了容纳自身节点位置，在插入节点下方插入新增节点
-      absInsertionIndex = relativeInsertionIndex + 1;
-    }
-=======
     }
     // 非空Tree情况下需要+1，为了容纳自身节点位置，在插入节点下方插入新增节点
     absInsertionIndex = relativeInsertionIndex + 1;
->>>>>>> 70fb6a59
     const branch = new Uint32Array(branchSizeIncrease);
     branch[0] = item.id;
     if (item instanceof CompositeTreeNode && item.expanded && item._flattenedBranch) {
