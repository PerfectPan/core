import { Injectable, Autowired, Injector, INJECTOR_TOKEN } from '@opensumi/di';
import {
  IContextKeyService,
  MonacoOverrideServiceRegistry,
  ServiceNames,
  localize,
  StorageProvider,
} from '@opensumi/ide-core-browser';
import { Schemes, URI, CommandRegistry, Emitter, Event, STORAGE_NAMESPACE } from '@opensumi/ide-core-common';
import { EditorCollectionService, IDecorationApplyOptions } from '@opensumi/ide-editor';
import { IEditorDocumentModelService, ICodeEditor, getSimpleEditorOptions } from '@opensumi/ide-editor/lib/browser';
import { MonacoCodeService } from '@opensumi/ide-editor/lib/browser/editor.override';
import { IMainLayoutService } from '@opensumi/ide-main-layout';
import { transparent, editorForeground, IThemeService } from '@opensumi/ide-theme';
import { IHistoryNavigationWidget } from '@opensumi/monaco-editor-core/esm/vs/base/browser/history';
import { HistoryNavigator } from '@opensumi/monaco-editor-core/esm/vs/base/common/history';
import { ITextModel } from '@opensumi/monaco-editor-core/esm/vs/editor/common/model';
import * as monaco from '@opensumi/monaco-editor-core/esm/vs/editor/editor.api';

import {
  DEBUG_CONSOLE_CONTAINER_ID,
  IDebugSessionManager,
  CONTEXT_IN_DEBUG_MODE_KEY,
  DebugState,
  IDebugConsoleModelService,
} from '../../../common';
import { DebugSessionManager } from '../../debug-session-manager';

import { DebugContextKey } from './../../contextkeys/debug-contextkey.service';
import { DebugConsoleModelService } from './debug-console-tree.model.service';

const DECORATION_KEY = 'consoleinputdecoration';
const HISTORY_STORAGE_KEY = 'debug.console.history';
const DEBUG_CONSOLE_DEFAULT_HEIGHT = 18;

const firstUpperCase = (str: string) => str.replace(/^\S/, (s) => s.toUpperCase());

const consoleInputMonacoOptions: monaco.editor.IEditorOptions = {
  ...getSimpleEditorOptions(),
  scrollbar: {
    horizontal: 'visible',
    vertical: 'hidden',
    handleMouseWheel: true,
  },
  acceptSuggestionOnEnter: 'on',
  readOnly: true,
};

@Injectable()
export class DebugConsoleService implements IHistoryNavigationWidget {
  @Autowired(IDebugConsoleModelService)
  protected readonly debugConsoleModelService: DebugConsoleModelService;

  @Autowired(IMainLayoutService)
  protected readonly mainLayoutService: IMainLayoutService;

  @Autowired(IEditorDocumentModelService)
  protected readonly documentService: IEditorDocumentModelService;

  @Autowired(EditorCollectionService)
  protected readonly editorService: EditorCollectionService;

  @Autowired(CommandRegistry)
  protected readonly commands: CommandRegistry;

  @Autowired(IContextKeyService)
  protected readonly contextKeyService: IContextKeyService;

  @Autowired(IDebugSessionManager)
  protected readonly manager: DebugSessionManager;

  @Autowired(IThemeService)
  protected readonly themeService: IThemeService;

  @Autowired(MonacoOverrideServiceRegistry)
  private readonly overrideServicesRegistry: MonacoOverrideServiceRegistry;

  @Autowired(StorageProvider)
  private readonly storageProvider: StorageProvider;

  @Autowired(INJECTOR_TOKEN)
  private readonly injector: Injector;

  private debugContextKey: DebugContextKey;

  protected history: HistoryNavigator<string>;
  protected _consoleInputElement: HTMLDivElement | null = null;
  protected _updateDisposable: monaco.IDisposable | null = null;
  protected _consoleModel: ITextModel;
  protected get _isReadonly(): boolean {
    const session = this.manager.currentSession;
    if (session && session.state !== DebugState.Inactive) {
      return false;
    }

    return true;
  }

  private inputEditor?: ICodeEditor;

  public static keySet = new Set([CONTEXT_IN_DEBUG_MODE_KEY]);

  // FIXME: 需要实现新增的属性及事件
  element: HTMLElement;
  onDidFocus: Event<void>;
  onDidBlur: Event<void>;

  private _onConsoleInputValueChange = new Emitter<URI>();
  public onConsoleInputValueChange: Event<URI> = this._onConsoleInputValueChange.event;

  private _onInputHeightChange = new Emitter<number>();
  public onInputHeightChange: Event<number> = this._onInputHeightChange.event;

  public get isVisible() {
    const bottomPanelHandler = this.mainLayoutService.getTabbarHandler(DEBUG_CONSOLE_CONTAINER_ID);
    return bottomPanelHandler && bottomPanelHandler.isVisible;
  }

  public get consoleModel() {
    return this.debugConsoleModelService;
  }

  public activate() {
    const bottomPanelHandler = this.mainLayoutService.getTabbarHandler(DEBUG_CONSOLE_CONTAINER_ID);
    if (bottomPanelHandler && !bottomPanelHandler.isVisible) {
      bottomPanelHandler.activate();
    }
  }

  public focusInput(): void {
    if (this.inputEditor) {
      this.inputEditor.monacoEditor.focus();
    }
  }

  public async init(e: HTMLDivElement | null) {
    if (!e) {
      return;
    }

    const storage = await this.storageProvider(STORAGE_NAMESPACE.DEBUG);
    this.history = new HistoryNavigator(storage.get(HISTORY_STORAGE_KEY, []), 50);

    this._consoleInputElement = e;
    this.inputEditor = this.editorService.createCodeEditor(this._consoleInputElement!, {
      ...consoleInputMonacoOptions,
    });

    this.debugContextKey = this.injector.get(DebugContextKey, [
      (this.inputEditor.monacoEditor as any)._contextKeyService,
    ]);

    this.contextKeyService.onDidChangeContext((e) => {
      if (e.payload.affectsSome(DebugConsoleService.keySet)) {
        const inDebugMode = this.contextKeyService.match(CONTEXT_IN_DEBUG_MODE_KEY);
        if (inDebugMode) {
          this.updateReadOnly(false);
          this.updateInputDecoration();
<<<<<<< HEAD
          this.debugContextKey.contextInDebugMode.set(true);
        } else {
          this.updateReadOnly(true);
          if (this.debugContextKey) {
            this.debugContextKey.contextInDebugMode.set(false);
=======
          this.debugContextKey.contextInDdebugMode.set(true);
        } else {
          this.updateReadOnly(true);
          if (this.debugContextKey) {
            this.debugContextKey.contextInDdebugMode.set(false);
>>>>>>> 14583e2f
          }
        }
      }
    });

    this.registerDecorationType();
    await this.createConsoleInput();
    this.setMode();
  }

  public get contextInDebugRepl() {
    return this.debugContextKey.contextInDebugRepl;
  }

  public get consoleInputValue() {
    return (this._consoleModel && this._consoleModel.getValue()) || '';
  }

  public showPreviousValue(): void {
    if (!this._isReadonly) {
      this.navigateHistory(true);
    }
  }

  public showNextValue(): void {
    if (!this._isReadonly) {
      this.navigateHistory(false);
    }
  }

  public async runExecute(): Promise<void> {
    if (!this.inputEditor) {
      return;
    }

    const editor = this.inputEditor.monacoEditor;
    const value = editor.getValue();
    await this.consoleModel.execute(value);
    this.history.add(value);
    editor.setValue('');
  }

  private navigateHistory(previous: boolean): void {
    const historyInput = previous ? this.history.previous() : this.history.next();
    if (historyInput && this.inputEditor && this.inputEditor.monacoEditor) {
      const { monacoEditor } = this.inputEditor;
      monacoEditor.setValue(historyInput);
      monacoEditor.setPosition({ lineNumber: 1, column: historyInput.length + 1 });
    }
  }

  private get consoleInputUri() {
    return new URI('debug/console/input').withScheme(Schemes.walkThroughSnippet);
  }

  private async createConsoleInput() {
    if (!this.inputEditor?.monacoEditor) {
      return;
    }

    const { monacoEditor } = this.inputEditor;

    const docModel = await this.documentService.createModelReference(this.consoleInputUri);
    const model = docModel.instance.getMonacoModel();
    model.updateOptions({ tabSize: 2 });
    this._consoleModel = model;
    monacoEditor.setModel(model);

    setTimeout(() => {
      this.layoutBody();
    }, 0);

    monacoEditor.onDidFocusEditorText(() => {
      this.contextInDebugRepl.set(true);
      this.updateInputDecoration();
    });
    monacoEditor.onDidBlurEditorText(() => {
      this.contextInDebugRepl.set(false);
      this.updateInputDecoration();
    });
    monacoEditor.onDidChangeModelContent(() => {
      const lineNum = monacoEditor.getModel()!.getLineCount();
      this.layoutBody(lineNum * 18);
    });

    this.manager.onDidChangeActiveDebugSession(() => {
      this.registerCompletion();
      this.setMode();
    });

    await this.updateInputDecoration();
  }

  private layoutBody(height?: number, width?: number): void {
    if (!this.inputEditor) {
      return;
    }

    const { monacoEditor } = this.inputEditor;

    const h = Math.max(height || DEBUG_CONSOLE_DEFAULT_HEIGHT, monacoEditor.getContentHeight());

    monacoEditor.layout({
      width: width || this._consoleInputElement?.offsetWidth!,
      height: h,
    });

    this._onInputHeightChange.fire(h);
  }

  private updateReadOnly(readOnly: boolean): void {
    if (this.inputEditor) {
      this.inputEditor.monacoEditor.updateOptions({ readOnly });
    }
  }

  private async updateInputDecoration(): Promise<void> {
    if (!this.inputEditor) {
      return;
    }

    const decorations: IDecorationApplyOptions[] = [];
    if (this._isReadonly && this.inputEditor.monacoEditor.hasTextFocus() && !this.inputEditor.monacoEditor.getValue()) {
      const transparentForeground = transparent(editorForeground, 0.4)(await this.themeService.getCurrentTheme());
      decorations.push({
        range: {
          startLineNumber: 0,
          endLineNumber: 0,
          startColumn: 0,
          endColumn: 1,
        },
        renderOptions: {
          after: {
            contentText: localize('debug.console.input.placeholder'),
            color: transparentForeground ? transparentForeground.toString() : undefined,
          },
        },
      });
    }

    this.inputEditor.monacoEditor.setDecorationsByType('debug-console-input', DECORATION_KEY, decorations as any[]);
  }

  private setMode(): void {
    if (!this.inputEditor) {
      return;
    }

    const session = this.manager.currentSession;
    if (!session) {
      return;
    }

    const model = session.currentEditor();

    if (model) {
      this.inputEditor.monacoEditor.getModel()!.setMode(model.getModel()?.getLanguageId()!);
    }
  }

  private registerDecorationType(): void {
    const codeEditorService = this.overrideServicesRegistry.getRegisteredService(
      ServiceNames.CODE_EDITOR_SERVICE,
    ) as MonacoCodeService;
    codeEditorService.registerDecorationType('console-input-decoration', DECORATION_KEY, {});
  }

  private registerCompletion(): void {
    if (this._updateDisposable) {
      this._updateDisposable.dispose();
      this._updateDisposable = null;
    }

    const session = this.manager.currentSession;
    if (!session) {
      return;
    }

    const model = session.currentEditor();
    if (!model) {
      return;
    }

    this._updateDisposable = monaco.languages.registerCompletionItemProvider(model.getModel()?.getLanguageId()!, {
      triggerCharacters: ['.'],
      provideCompletionItems: async (model, position, ctx) => {
        //  仅在支持自动补全查询的调试器中启用补全逻辑
        if (!this.manager.currentSession?.capabilities.supportsCompletionsRequest) {
          return;
        }
        if (model.uri.toString() !== this.consoleInputUri.toString()) {
          return null;
        }

        const session = this.manager.currentSession;
        const { triggerCharacter } = ctx;

        /**
         * 代码字符串处理
         */
        let value = model.getWordAtPosition(position);
        if (value && session) {
          const { word, startColumn, endColumn } = value;
          const res = await session.sendRequest('completions', {
            text: word,
            column: endColumn,
            frameId: session.currentFrame && session.currentFrame.raw.id,
          });
          return {
            suggestions: res.body.targets.map((item) => ({
              label: item.label,
              insertText: item.text || item.label,
              sortText: item.sortText,
              kind: monaco.languages.CompletionItemKind[firstUpperCase(item.type || 'property')],
              range: {
                startLineNumber: position.lineNumber,
                endLineNumber: position.lineNumber,
                startColumn,
                endColumn,
              },
            })),
          } as monaco.languages.CompletionList;
        }

        /**
         * 特殊字符处理
         */
        value = model.getWordAtPosition({
          lineNumber: position.lineNumber,
          column: position.column - 1,
        });
        if (value && session && triggerCharacter) {
          const { word, endColumn } = value;

          const res = await session.sendRequest('completions', {
            text: word + triggerCharacter,
            column: endColumn + 1,
            frameId: session.currentFrame && session.currentFrame.raw.id,
          });
          return {
            suggestions: res.body.targets.map((item) => ({
              label: item.label,
              insertText: item.text || item.label,
              sortText: item.sortText,
              kind: monaco.languages.CompletionItemKind[firstUpperCase(item.type || 'property')],
              range: {
                startLineNumber: position.lineNumber,
                endLineNumber: position.lineNumber,
                startColumn: endColumn + 1,
                endColumn: endColumn + 1,
              },
            })),
          } as monaco.languages.CompletionList;
        }

        return null;
      },
    });
  }

  disable() {
    if (this._updateDisposable) {
      this._updateDisposable.dispose();
      this._updateDisposable = null;
    }
    this.inputEditor?.monacoEditor.setValue('');
    this.inputEditor?.monacoEditor.setModel(null);
  }
}<|MERGE_RESOLUTION|>--- conflicted
+++ resolved
@@ -156,19 +156,11 @@
         if (inDebugMode) {
           this.updateReadOnly(false);
           this.updateInputDecoration();
-<<<<<<< HEAD
           this.debugContextKey.contextInDebugMode.set(true);
         } else {
           this.updateReadOnly(true);
           if (this.debugContextKey) {
             this.debugContextKey.contextInDebugMode.set(false);
-=======
-          this.debugContextKey.contextInDdebugMode.set(true);
-        } else {
-          this.updateReadOnly(true);
-          if (this.debugContextKey) {
-            this.debugContextKey.contextInDdebugMode.set(false);
->>>>>>> 14583e2f
           }
         }
       }
