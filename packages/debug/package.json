--- conflicted
+++ resolved
@@ -16,60 +16,32 @@
     "url": "git@github.com:opensumi/core.git"
   },
   "dependencies": {
-<<<<<<< HEAD
-    "@opensumi/ide-connection": "2.14.2",
-    "@opensumi/ide-core-common": "2.14.2",
-    "@opensumi/ide-core-node": "2.14.2",
-    "@opensumi/ide-task": "2.14.2",
-    "@opensumi/ide-terminal-next": "2.14.2",
-    "@opensumi/ide-file-service": "2.14.2",
-=======
-    "@opensumi/ide-components": "2.14.3",
     "@opensumi/ide-connection": "2.14.3",
     "@opensumi/ide-core-common": "2.14.3",
     "@opensumi/ide-core-node": "2.14.3",
     "@opensumi/ide-task": "2.14.3",
-    "@opensumi/ide-theme": "2.14.3",
->>>>>>> ca60fa29
+    "@opensumi/ide-terminal-next": "2.14.3",
+    "@opensumi/ide-file-service": "2.14.3",
     "anser": "^1.4.9",
     "btoa": "^1.2.1"
   },
   "devDependencies": {
     "@opensumi/ide-dev-tool": "^1.3.1",
-    "@opensumi/ide-components": "2.14.2",
-<<<<<<< HEAD
-    "@opensumi/ide-core-browser": "2.14.2",
-    "@opensumi/ide-editor": "2.14.2",
-    "@opensumi/ide-main-layout": "2.14.2",
-    "@opensumi/ide-monaco": "2.14.2",
-    "@opensumi/ide-theme": "2.14.2",
-    "@opensumi/ide-monaco-enhance": "2.14.2",
-    "@opensumi/ide-overlay": "2.14.2",
-    "@opensumi/ide-output": "2.14.2",
-    "@opensumi/ide-preferences": "2.14.2",
-    "@opensumi/ide-quick-open": "2.14.2",
-    "@opensumi/ide-storage": "2.14.2",
-    "@opensumi/ide-variable": "2.14.2",
-    "@opensumi/ide-workspace": "2.14.2",
-    "@opensumi/ide-workspace-edit": "2.14.2",
-=======
+    "@opensumi/ide-components": "2.14.3",
     "@opensumi/ide-core-browser": "2.14.3",
-    "@opensumi/ide-dev-tool": "^1.3.1",
     "@opensumi/ide-editor": "2.14.3",
-    "@opensumi/ide-file-service": "2.14.3",
     "@opensumi/ide-main-layout": "2.14.3",
     "@opensumi/ide-monaco": "2.14.3",
+    "@opensumi/ide-theme": "2.14.3",
     "@opensumi/ide-monaco-enhance": "2.14.3",
+    "@opensumi/ide-overlay": "2.14.3",
     "@opensumi/ide-output": "2.14.3",
-    "@opensumi/ide-overlay": "2.14.3",
     "@opensumi/ide-preferences": "2.14.3",
     "@opensumi/ide-quick-open": "2.14.3",
     "@opensumi/ide-storage": "2.14.3",
-    "@opensumi/ide-terminal-next": "2.14.3",
     "@opensumi/ide-variable": "2.14.3",
     "@opensumi/ide-workspace": "2.14.3",
     "@opensumi/ide-workspace-edit": "2.14.3",
->>>>>>> ca60fa29
     "@types/btoa": "^1.2.3"
   }
 }