{
  "name": "@opensumi/ide-markdown",
  "version": "2.14.4",
  "files": [
    "lib"
  ],
  "license": "MIT",
  "main": "lib/index.js",
  "typings": "lib/index.d.ts",
  "scripts": {
    "prepublishOnly": "npm run build",
    "build": "tsc --build ../../configs/ts/references/tsconfig.markdown.json"
  },
  "repository": {
    "type": "git",
    "url": "git@github.com:opensumi/core.git"
  },
  "dependencies": {
<<<<<<< HEAD
    "@opensumi/ide-core-common": "2.14.3",
    "@opensumi/ide-core-node": "2.14.3",
    "marked": "4.0.10"
  },
  "devDependencies": {
    "@types/marked": "4.0.1",
    "@opensumi/ide-core-browser": "2.14.3",
=======
    "@opensumi/ide-core-common": "2.14.4",
    "@opensumi/ide-core-node": "2.14.4",
    "@opensumi/ide-editor": "2.14.4",
    "@opensumi/ide-webview": "2.14.4",
    "marked": "4.0.10"
  },
  "devDependencies": {
    "@opensumi/ide-core-browser": "2.14.4",
>>>>>>> d6abd225
    "@opensumi/ide-dev-tool": "^1.3.1",
    "@opensumi/ide-editor": "2.14.3",
    "@opensumi/ide-webview": "2.14.3"
  }
}<|MERGE_RESOLUTION|>--- conflicted
+++ resolved
@@ -16,26 +16,15 @@
     "url": "git@github.com:opensumi/core.git"
   },
   "dependencies": {
-<<<<<<< HEAD
-    "@opensumi/ide-core-common": "2.14.3",
-    "@opensumi/ide-core-node": "2.14.3",
+    "@opensumi/ide-core-common": "2.14.4",
+    "@opensumi/ide-core-node": "2.14.4",
     "marked": "4.0.10"
   },
   "devDependencies": {
     "@types/marked": "4.0.1",
-    "@opensumi/ide-core-browser": "2.14.3",
-=======
-    "@opensumi/ide-core-common": "2.14.4",
-    "@opensumi/ide-core-node": "2.14.4",
+    "@opensumi/ide-core-browser": "2.14.4",
+    "@opensumi/ide-dev-tool": "^1.3.1",
     "@opensumi/ide-editor": "2.14.4",
-    "@opensumi/ide-webview": "2.14.4",
-    "marked": "4.0.10"
-  },
-  "devDependencies": {
-    "@opensumi/ide-core-browser": "2.14.4",
->>>>>>> d6abd225
-    "@opensumi/ide-dev-tool": "^1.3.1",
-    "@opensumi/ide-editor": "2.14.3",
-    "@opensumi/ide-webview": "2.14.3"
+    "@opensumi/ide-webview": "2.14.4"
   }
 }