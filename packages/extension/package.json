--- conflicted
+++ resolved
@@ -1,10 +1,6 @@
 {
   "name": "@opensumi/ide-extension",
-<<<<<<< HEAD
-  "version": "2.19.11",
-=======
   "version": "2.19.12",
->>>>>>> 6eafe648
   "files": [
     "lib",
     "hosted"
@@ -26,18 +22,6 @@
     "url": "git@github.com:opensumi/core.git"
   },
   "dependencies": {
-<<<<<<< HEAD
-    "@opensumi/ide-connection": "2.19.11",
-    "@opensumi/ide-core-node": "2.19.11",
-    "@opensumi/ide-debug": "2.19.11",
-    "@opensumi/ide-file-search": "2.19.11",
-    "@opensumi/ide-file-service": "2.19.11",
-    "@opensumi/ide-logs": "2.19.11",
-    "@opensumi/ide-static-resource": "2.19.11",
-    "@opensumi/ide-task": "2.19.11",
-    "@opensumi/ide-terminal-next": "2.19.11",
-    "@opensumi/ide-webview": "2.19.11",
-=======
     "@opensumi/ide-connection": "2.19.12",
     "@opensumi/ide-core-node": "2.19.12",
     "@opensumi/ide-debug": "2.19.12",
@@ -48,7 +32,6 @@
     "@opensumi/ide-task": "2.19.12",
     "@opensumi/ide-terminal-next": "2.19.12",
     "@opensumi/ide-webview": "2.19.12",
->>>>>>> 6eafe648
     "@opensumi/vscode-jsonrpc": "^8.0.0-next.2",
     "address": "^1.1.2",
     "glob-to-regexp": "0.4.1",
@@ -59,29 +42,6 @@
     "yargs": "^17.5.0"
   },
   "devDependencies": {
-<<<<<<< HEAD
-    "@opensumi/ide-comments": "2.19.11",
-    "@opensumi/ide-components": "2.19.11",
-    "@opensumi/ide-core-browser": "2.19.11",
-    "@opensumi/ide-core-common": "2.19.11",
-    "@opensumi/ide-decoration": "2.19.11",
-    "@opensumi/ide-dev-tool": "^1.3.1",
-    "@opensumi/ide-editor": "2.19.11",
-    "@opensumi/ide-extension-storage": "2.19.11",
-    "@opensumi/ide-file-tree-next": "2.19.11",
-    "@opensumi/ide-i18n": "2.19.11",
-    "@opensumi/ide-main-layout": "2.19.11",
-    "@opensumi/ide-monaco": "2.19.11",
-    "@opensumi/ide-output": "2.19.11",
-    "@opensumi/ide-overlay": "2.19.11",
-    "@opensumi/ide-quick-open": "2.19.11",
-    "@opensumi/ide-scm": "2.19.11",
-    "@opensumi/ide-testing": "2.19.11",
-    "@opensumi/ide-theme": "2.19.11",
-    "@opensumi/ide-toolbar": "2.19.11",
-    "@opensumi/ide-workspace": "2.19.11",
-    "@opensumi/ide-workspace-edit": "2.19.11"
-=======
     "@opensumi/ide-comments": "2.19.12",
     "@opensumi/ide-components": "2.19.12",
     "@opensumi/ide-core-browser": "2.19.12",
@@ -103,6 +63,5 @@
     "@opensumi/ide-toolbar": "2.19.12",
     "@opensumi/ide-workspace": "2.19.12",
     "@opensumi/ide-workspace-edit": "2.19.12"
->>>>>>> 6eafe648
   }
 }