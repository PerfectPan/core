import globToRegExp = require('glob-to-regexp');
import {
  DocumentSelector,
  CompletionItemProvider,
  CancellationToken,
  DefinitionProvider,
  TypeDefinitionProvider,
  FoldingRangeProvider,
  FoldingContext,
  DocumentColorProvider,
  DocumentRangeFormattingEditProvider,
  DocumentFormattingEditProvider,
  CallHierarchyProvider,
  InlayHintsProvider,
} from 'vscode';
import { SymbolInformation } from 'vscode-languageserver-types';

import { IMarkerData, IRange, Uri, UriComponents } from '@opensumi/ide-core-common';
import { IEvaluatableExpression } from '@opensumi/ide-debug/lib/common/evaluatable-expression';
import { InlineValueContext, InlineValue } from '@opensumi/ide-debug/lib/common/inline-values';
import { ILanguageStatus, ISingleEditOperation } from '@opensumi/ide-editor';
// eslint-disable-next-line import/no-restricted-paths
import type { ITextModel } from '@opensumi/ide-monaco/lib/browser/monaco-api/types';
import { Range as MonacoRange } from '@opensumi/monaco-editor-core/esm/vs/editor/common/core/range';
import type {
  CodeActionContext,
  SignatureHelpContext,
  Command,
  CompletionItemLabel,
} from '@opensumi/monaco-editor-core/esm/vs/editor/common/modes';
import * as modes from '@opensumi/monaco-editor-core/esm/vs/editor/common/modes';

import { Disposable } from './ext-types';
import { IExtensionDescription } from './extension';
import {
  SerializedDocumentFilter,
  Hover,
  Position,
  Range,
  Definition,
  DefinitionLink,
  FoldingRange,
  RawColorInfo,
  ColorPresentation,
  DocumentHighlight,
  FormattingOptions,
  SingleEditOperation,
  SerializedLanguageConfiguration,
  ReferenceContext,
  Location,
  ILink,
  DocumentSymbol,
  WorkspaceEditDto,
  RenameLocation,
  Selection,
  ISerializedSignatureHelpProviderMetadata,
  SelectionRange,
  ICallHierarchyItemDto,
  IOutgoingCallDto,
  IIncomingCallDto,
  CodeLens,
  SemanticTokensLegend,
  WithDuration,
  CompletionItemInsertTextRule,
  CompletionItemKind,
  CompletionItemTag,
  ChainedCacheId,
  IWorkspaceEditDto,
  CacheId,
  ICodeLensListDto,
  ISignatureHelpDto,
  ILinksListDto,
  SerializedRegExp,
} from './model.api';
<<<<<<< HEAD
import type {
  CodeActionContext,
  SignatureHelpContext,
  Command,
  CompletionItemLabel,
} from '@opensumi/monaco-editor-core/esm/vs/editor/common/modes';
import { Disposable } from './ext-types';
import { SymbolInformation } from 'vscode-languageserver-types';
import globToRegExp = require('glob-to-regexp');
import { IMarkdownString, IMarkerData, IRange, Uri, UriComponents } from '@opensumi/ide-core-common';
=======
>>>>>>> 68106def
import { CompletionContext } from './model.api';

export interface IMainThreadLanguages {
  $unregister(handle: number): void;
  $registerDocumentHighlightProvider(handle: number, selector: SerializedDocumentFilter[]): void;
  $registerHoverProvider(handle: number, selector: SerializedDocumentFilter[]): void;
  $getLanguages(): string[];
  $changeLanguage(resource: UriComponents, languageId: string): Promise<void>;
  $registerCompletionSupport(
    handle: number,
    selector: SerializedDocumentFilter[],
    triggerCharacters: string[],
    supportsResolveDetails: boolean,
  ): void;
  $registerDefinitionProvider(handle: number, selector: SerializedDocumentFilter[]): void;
  $registerTypeDefinitionProvider(handle: number, selector: SerializedDocumentFilter[]): void;
  $registerFoldingRangeProvider(
    handle: number,
    selector: SerializedDocumentFilter[],
    eventHandle: number | undefined,
  ): void;
  $emitFoldingRangeEvent(eventHandle: number, event?: any): void;
  $registerDocumentColorProvider(handle: number, selector: SerializedDocumentFilter[]): void;
  $registerDocumentFormattingProvider(
    handle: number,
    extension: IExtensionDescription,
    selector: SerializedDocumentFilter[],
  ): void;
  $registerRangeFormattingProvider(
    handle: number,
    extension: IExtensionDescription,
    selector: SerializedDocumentFilter[],
  ): void;
  $registerOnTypeFormattingProvider(
    handle: number,
    selector: SerializedDocumentFilter[],
    triggerCharacter: string[],
  ): void;
  $registerCodeLensSupport(handle: number, selector: SerializedDocumentFilter[], eventHandle?: number): void;
  $emitCodeLensEvent(eventHandle: number, event?: any): void;
  $clearDiagnostics(id: string): void;
  $changeDiagnostics(id: string, delta: [string, IMarkerData[]][]): void;
  $registerQuickFixProvider(
    handle: number,
    selector: SerializedDocumentFilter[],
    metadata: ICodeActionProviderMetadataDto,
    displayName: string,
    supportResolve: boolean,
  ): void;
  $registerImplementationProvider(handle: number, selector: SerializedDocumentFilter[]): void;
  $setLanguageConfiguration(handle: number, languageId: string, configuration: SerializedLanguageConfiguration): void;
  $registerReferenceProvider(handle: number, selector: SerializedDocumentFilter[]): void;
  $registerDocumentLinkProvider(handle: number, selector: SerializedDocumentFilter[], supportResolve: boolean): void;
  $registerOutlineSupport(handle: number, selector: SerializedDocumentFilter[]): void;
  $registerWorkspaceSymbolProvider(handle: number): void;
  $registerSignatureHelpProvider(
    handle: number,
    selector: SerializedDocumentFilter[],
    metadata: ISerializedSignatureHelpProviderMetadata,
  ): void;
  $registerRenameProvider(
    handle: number,
    selector: SerializedDocumentFilter[],
    supportsResoveInitialValues: boolean,
  ): void;
  $registerSelectionRangeProvider(handle: number, selector: SerializedDocumentFilter[]): void;
  $registerDeclarationProvider(handle: number, selector: SerializedDocumentFilter[]): void;
  $registerCallHierarchyProvider(handle: number, selector: SerializedDocumentFilter[]): void;
  $registerDocumentSemanticTokensProvider(
    handle: number,
    selector: SerializedDocumentFilter[],
    legend: SemanticTokensLegend,
  ): void;
  $registerDocumentRangeSemanticTokensProvider(
    handle: number,
    selector: SerializedDocumentFilter[],
    legend: SemanticTokensLegend,
  ): void;
  $registerEvaluatableExpressionProvider(handle: number, selector: SerializedDocumentFilter[]): void;
  $registerInlineValuesProvider(
    handle: number,
    selector: SerializedDocumentFilter[],
    eventHandle: number | undefined,
  ): void;
  $emitInlineValuesEvent(eventHandle: number, event?: any): void;
  $registerLinkedEditingRangeProvider(handle: number, selector: SerializedDocumentFilter[]): void;
  $registerInlayHintsProvider(
    handle: number,
    selector: SerializedDocumentFilter[],
    eventHandle: number | undefined,
  ): void;
  $emitInlayHintsEvent(eventHandle: number, event?: any): void;
  $setLanguageStatus(handle: number, status: ILanguageStatus): void;
  $removeLanguageStatus(handle: number): void;
}

export interface IExtHostLanguages {
  getLanguages(): Promise<string[]>;

  registerHoverProvider(selector, provider): Disposable;
  $provideHover(handle: number, resource: any, position: any, token: any): Promise<Hover | undefined>;
  $provideHoverWithDuration(
    handle: number,
    resource: any,
    position: any,
    token: any,
  ): Promise<WithDuration<Hover | undefined>>;

  registerCompletionItemProvider(
    selector: DocumentSelector,
    provider: CompletionItemProvider,
    triggerCharacters: string[],
  ): Disposable;
  $provideCompletionItems(
    handle: number,
    resource: UriComponents,
    position: Position,
    context: CompletionContext,
    token: CancellationToken,
  ): Promise<ISuggestResultDto | undefined>;
  $resolveCompletionItem(
    handle: number,
    id: ChainedCacheId,
    token: CancellationToken,
  ): Promise<ISuggestDataDto | undefined>;
  $releaseCompletionItems(handle: number, id: number): void;

  $provideDefinition(
    handle: number,
    resource: UriComponents,
    position: Position,
    token: CancellationToken,
  ): Promise<Definition | DefinitionLink[] | undefined>;
  $provideDefinitionWithDuration(
    handle: number,
    resource: Uri,
    position: Position,
    token: CancellationToken,
  ): Promise<WithDuration<Definition | DefinitionLink[] | undefined>>;
  registerDefinitionProvider(selector: DocumentSelector, provider: DefinitionProvider): Disposable;

  $provideTypeDefinition(
    handle: number,
    resource: UriComponents,
    position: Position,
    token: CancellationToken,
  ): Promise<Definition | DefinitionLink[] | undefined>;
  registerTypeDefinitionProvider(selector: DocumentSelector, provider: TypeDefinitionProvider): Disposable;

  registerFoldingRangeProvider(selector: DocumentSelector, provider: FoldingRangeProvider): Disposable;
  $provideFoldingRange(
    handle: number,
    resource: UriComponents,
    context: FoldingContext,
    token: CancellationToken,
  ): Promise<FoldingRange[] | undefined>;

  registerColorProvider(selector: DocumentSelector, provider: DocumentColorProvider): Disposable;
  $provideDocumentColors(handle: number, resource: UriComponents, token: CancellationToken): Promise<RawColorInfo[]>;
  $provideColorPresentations(
    handle: number,
    resource: UriComponents,
    colorInfo: RawColorInfo,
    token: CancellationToken,
  ): PromiseLike<ColorPresentation[]>;

  $provideDocumentHighlights(
    handle: number,
    resource: UriComponents,
    position: Position,
    token: CancellationToken,
  ): Promise<DocumentHighlight[] | undefined>;

  registerDocumentRangeFormattingEditProvider(
    extension: IExtensionDescription,
    selector: DocumentSelector,
    provider: DocumentRangeFormattingEditProvider,
  ): Disposable;
  $provideDocumentRangeFormattingEdits(
    handle: number,
    resource: UriComponents,
    range: Range,
    options: FormattingOptions,
  ): Promise<SingleEditOperation[] | undefined>;

  registerDocumentFormattingEditProvider(
    extension: IExtensionDescription,
    selector: DocumentSelector,
    provider: DocumentFormattingEditProvider,
  ): Disposable;
  $provideDocumentFormattingEdits(
    handle: number,
    resource: UriComponents,
    options: FormattingOptions,
  ): Promise<SingleEditOperation[] | undefined>;

  $provideOnTypeFormattingEdits(
    handle: number,
    resource: UriComponents,
    position: Position,
    ch: string,
    options: FormattingOptions,
  ): Promise<SingleEditOperation[] | undefined>;
  $provideOnTypeFormattingEditsWithDuration(
    handle: number,
    resource: Uri,
    position: Position,
    ch: string,
    options: FormattingOptions,
  ): Promise<WithDuration<SingleEditOperation[] | undefined>>;

  $provideCodeLenses(
    handle: number,
    resource: UriComponents,
    token: CancellationToken,
  ): Promise<ICodeLensListDto | undefined>;
  $resolveCodeLens(handle: number, codeLens: CodeLens, token: CancellationToken): Promise<CodeLens | undefined>;
  $releaseCodeLens(handle: number, cacheId: number): Promise<void>;

  $provideImplementation(
    handle: number,
    resource: UriComponents,
    position: Position,
  ): Promise<Definition | DefinitionLink[] | undefined>;
  $provideImplementationWithDuration(
    handle: number,
    resource: Uri,
    position: Position,
  ): Promise<WithDuration<Definition | DefinitionLink[] | undefined>>;

  $provideCodeActions(
    handle: number,
    resource: UriComponents,
    rangeOrSelection: Range | Selection,
    context: CodeActionContext,
  ): Promise<ICodeActionListDto | undefined>;
  $resolveCodeAction(
    handle: number,
    id: ChainedCacheId,
    token: CancellationToken,
  ): Promise<IWorkspaceEditDto | undefined>;
  $releaseCodeActions(handle: number, cacheId: number): void;

  $provideDocumentLinks(
    handle: number,
    resource: UriComponents,
    token: CancellationToken,
  ): Promise<ILinksListDto | undefined>;
  $resolveDocumentLink(handle: number, id: ChainedCacheId, token: CancellationToken): Promise<ILink | undefined>;
  $releaseDocumentLinks(handle: number, id: number): void;

  $provideReferences(
    handle: number,
    resource: UriComponents,
    position: Position,
    context: ReferenceContext,
    token: CancellationToken,
  ): Promise<Location[] | undefined>;
  $provideReferencesWithDuration(
    handle: number,
    resource: Uri,
    position: Position,
    context: ReferenceContext,
    token: CancellationToken,
  ): Promise<WithDuration<Location[] | undefined>>;

  $provideDocumentSymbols(
    handle: number,
    resource: UriComponents,
    token: CancellationToken,
  ): Promise<DocumentSymbol[] | undefined>;

  $provideWorkspaceSymbols(handle: number, query: string, token: CancellationToken): PromiseLike<SymbolInformation[]>;
  $resolveWorkspaceSymbol(
    handle: number,
    symbol: SymbolInformation,
    token: CancellationToken,
  ): PromiseLike<SymbolInformation>;

  $provideSignatureHelp(
    handle: number,
    resource: UriComponents,
    position: Position,
    context: SignatureHelpContext,
    token: CancellationToken,
  ): Promise<ISignatureHelpDto | undefined | null>;

  $releaseSignatureHelp(handle: number, cacheId: number): Promise<void>;

  $provideRenameEdits(
    handle: number,
    resource: UriComponents,
    position: Position,
    newName: string,
    token: CancellationToken,
  ): PromiseLike<WorkspaceEditDto | undefined>;
  $resolveRenameLocation(
    handle: number,
    resource: UriComponents,
    position: Position,
    token: CancellationToken,
  ): PromiseLike<RenameLocation | undefined>;

  $provideSelectionRanges(
    handle: number,
    resource: UriComponents,
    positions: Position[],
    token: CancellationToken,
  ): Promise<SelectionRange[][]>;

  registerCallHierarchyProvider(selector: DocumentSelector, provider: CallHierarchyProvider): Disposable;
  $prepareCallHierarchy(
    handle: number,
    resource: UriComponents,
    position: Position,
    token: CancellationToken,
  ): Promise<ICallHierarchyItemDto[] | undefined>;
  $releaseCallHierarchy(handle: number, sessionId: string): void;
  $provideCallHierarchyIncomingCalls(
    handle: number,
    sessionId: string,
    itemId: string,
    token: CancellationToken,
  ): Promise<IIncomingCallDto[] | undefined>;
  $provideCallHierarchyOutgoingCalls(
    handle: number,
    sessionId: string,
    itemId: string,
    token: CancellationToken,
  ): Promise<IOutgoingCallDto[] | undefined>;
  $provideDocumentSemanticTokens(
    handle: number,
    resource: UriComponents,
    previousResultId: number,
    token: CancellationToken,
  ): Promise<Uint8Array | null>;
  $releaseDocumentSemanticTokens(handle: number, semanticColoringResultId: number): void;
  $provideDocumentRangeSemanticTokens(
    handle: number,
    resource: UriComponents,
    range: Range,
    token: CancellationToken,
  ): Promise<Uint8Array | null>;

  $provideEvaluatableExpression(
    handle: number,
    resource: UriComponents,
    position: Position,
    token: CancellationToken,
  ): Promise<IEvaluatableExpression | undefined>;

  $provideInlineValues(
    handle: number,
    resource: UriComponents,
    range: IRange,
    context: InlineValueContext,
    token: CancellationToken,
  ): Promise<InlineValue[] | undefined>;

  $provideLinkedEditingRanges(
    handle: number,
    resource: UriComponents,
    position: Position,
    token: CancellationToken,
  ): Promise<ILinkedEditingRangesDto | undefined>;
  registerInlayHintsProvider(
    extension: IExtensionDescription,
    selector: DocumentSelector,
    provider: InlayHintsProvider,
  ): Disposable;
  $provideInlayHints(
    handle: number,
    resource: UriComponents,
    range: IRange,
    token: CancellationToken,
  ): Promise<IInlayHintsDto | undefined>;
}

export interface ILinkedEditingRangesDto {
  ranges: IRange[];
  wordPattern?: SerializedRegExp;
}

export interface IInlayHintDto {
  text: string;
  position: Position;
  kind: modes.InlayHintKind;
  whitespaceBefore?: boolean;
  whitespaceAfter?: boolean;
}

export interface IInlayHintsDto {
  hints: IInlayHintDto[];
}

export interface IInlineValueContextDto {
  frameId: number;
  stoppedLocation: IRange;
}

export enum ISuggestResultDtoField {
  defaultRanges = 'a',
  completions = 'b',
  isIncomplete = 'c',
  duration = 'd',
}

export enum ISuggestDataDtoField {
  label = 'a',
  kind = 'b',
  detail = 'c',
  documentation = 'd',
  sortText = 'e',
  filterText = 'f',
  preselect = 'g',
  insertText = 'h',
  insertTextRules = 'i',
  range = 'j',
  commitCharacters = 'k',
  additionalTextEdits = 'l',
  command = 'm',
  kindModifier = 'n',
}

export namespace RangeSuggestDataDto {
  export type ISuggestRangeDto = [number, number, number, number];
  export function to(range: Range) {
    return [range.startLineNumber, range.startColumn, range.endLineNumber, range.endColumn] as ISuggestRangeDto;
  }
  export function from(range: ISuggestRangeDto | { insert: IRange; replace: IRange }) {
    return Array.isArray(range) && range.length === 4
      ? MonacoRange.lift({
          startLineNumber: range[0],
          startColumn: range[1],
          endLineNumber: range[2],
          endColumn: range[3],
        })
      : range;
  }
}

export interface ISuggestResultDto {
  [ISuggestResultDtoField.defaultRanges]: { insert: IRange; replace: IRange };
  [ISuggestResultDtoField.completions]: ISuggestDataDto[];
  [ISuggestResultDtoField.isIncomplete]: undefined | true;
  [ISuggestResultDtoField.duration]: number;
  /** 缓存在插件进程的评论列表 id */
  // not-standard
  x?: number;
}

export interface ISuggestDataDto {
  [ISuggestDataDtoField.label]: string | CompletionItemLabel;
  [ISuggestDataDtoField.kind]?: CompletionItemKind;
  [ISuggestDataDtoField.detail]?: string;
  [ISuggestDataDtoField.documentation]?: string | IMarkdownString;
  [ISuggestDataDtoField.sortText]?: string;
  [ISuggestDataDtoField.filterText]?: string;
  [ISuggestDataDtoField.preselect]?: true;
  [ISuggestDataDtoField.insertText]?: string;
  [ISuggestDataDtoField.insertTextRules]?: CompletionItemInsertTextRule;
  [ISuggestDataDtoField.range]?: RangeSuggestDataDto.ISuggestRangeDto | { insert: IRange; replace: IRange };
  [ISuggestDataDtoField.commitCharacters]?: string[];
  [ISuggestDataDtoField.additionalTextEdits]?: ISingleEditOperation[];
  [ISuggestDataDtoField.command]?: Command;
  [ISuggestDataDtoField.kindModifier]?: CompletionItemTag[];
  // not-standard
  x?: ChainedCacheId;
}

export function testGlob(pattern: string, value: string): boolean {
  const regExp = globToRegExp(pattern, {
    extended: true,
    globstar: true,
  });
  return regExp.test(value);
}

export interface DocumentIdentifier {
  uri: string;
  languageId: string;
}

export namespace DocumentIdentifier {
  export function is(arg: any): arg is DocumentIdentifier {
    return !!arg && 'uri' in arg && 'languageId' in arg;
  }
}

export interface MonacoModelIdentifier {
  uri: Uri;
  languageId: string;
}

export namespace MonacoModelIdentifier {
  export function fromDocument(document: DocumentIdentifier): MonacoModelIdentifier {
    return {
      uri: Uri.parse(document.uri),
      languageId: document.languageId,
    };
  }
  export function fromModel(model: ITextModel): MonacoModelIdentifier {
    return {
      uri: model.uri,
      languageId: model.getModeId(),
    };
  }
}

export interface ICodeActionDto {
  cacheId?: ChainedCacheId;
  title: string;
  edit?: IWorkspaceEditDto;
  diagnostics?: IMarkerData[];
  command?: Command;
  kind?: string;
  isPreferred?: boolean;
  disabled?: string;
}

export interface ICodeActionListDto {
  cacheId: CacheId;
  actions: ReadonlyArray<ICodeActionDto>;
}

export interface ICodeActionProviderMetadataDto {
  readonly providedKinds?: readonly string[];
  readonly documentation?: ReadonlyArray<{ readonly kind: string; readonly command: Command }>;
}<|MERGE_RESOLUTION|>--- conflicted
+++ resolved
@@ -15,7 +15,7 @@
 } from 'vscode';
 import { SymbolInformation } from 'vscode-languageserver-types';
 
-import { IMarkerData, IRange, Uri, UriComponents } from '@opensumi/ide-core-common';
+import { IMarkerData, IRange, Uri, UriComponents, IMarkdownString } from '@opensumi/ide-core-common';
 import { IEvaluatableExpression } from '@opensumi/ide-debug/lib/common/evaluatable-expression';
 import { InlineValueContext, InlineValue } from '@opensumi/ide-debug/lib/common/inline-values';
 import { ILanguageStatus, ISingleEditOperation } from '@opensumi/ide-editor';
@@ -72,19 +72,6 @@
   ILinksListDto,
   SerializedRegExp,
 } from './model.api';
-<<<<<<< HEAD
-import type {
-  CodeActionContext,
-  SignatureHelpContext,
-  Command,
-  CompletionItemLabel,
-} from '@opensumi/monaco-editor-core/esm/vs/editor/common/modes';
-import { Disposable } from './ext-types';
-import { SymbolInformation } from 'vscode-languageserver-types';
-import globToRegExp = require('glob-to-regexp');
-import { IMarkdownString, IMarkerData, IRange, Uri, UriComponents } from '@opensumi/ide-core-common';
-=======
->>>>>>> 68106def
 import { CompletionContext } from './model.api';
 
 export interface IMainThreadLanguages {
