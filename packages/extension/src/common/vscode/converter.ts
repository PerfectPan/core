import type vscode from 'vscode';
import { SymbolInformation, Range as R, Position as P, SymbolKind as S } from 'vscode-languageserver-types';

import { createMarkedRenderer, toMarkdownHtml } from '@opensumi/ide-components/lib/utils';
import {
  URI,
  Uri,
  UriComponents,
  ISelection,
  IMarkerData,
  IRelatedInformation,
  MarkerTag,
  MarkerSeverity,
  ProgressLocation as MainProgressLocation,
  path,
  objects,
  IThemeColor,
  isDefined,
  arrays,
  IMarkdownString,
  IRelativePattern,
} from '@opensumi/ide-core-common';
import * as debugModel from '@opensumi/ide-debug';
import { IEvaluatableExpression } from '@opensumi/ide-debug/lib/common/evaluatable-expression';
import {
  IDecorationRenderOptions,
  IThemeDecorationRenderOptions,
  IContentDecorationRenderOptions,
  TrackedRangeStickiness,
  EditorGroupColumn,
  LanguageSelector,
  LanguageFilter,
} from '@opensumi/ide-editor/lib/common';
import { FileStat, FileType } from '@opensumi/ide-file-service';
import { EndOfLineSequence, CodeActionTriggerType } from '@opensumi/ide-monaco/lib/common/types';
import { TestId } from '@opensumi/ide-testing/lib/common';
import {
  CoverageDetails,
  DetailType,
  ICoveredCount,
  IFileCoverage,
  ISerializedTestResults,
  ITestErrorMessage,
  ITestItem,
  ITestItemContext,
  ITestTag,
  SerializedTestErrorMessage,
  SerializedTestResultItem,
  TestMessageType,
} from '@opensumi/ide-testing/lib/common/testCollection';
import { RenderLineNumbersType } from '@opensumi/monaco-editor-core/esm/vs/editor/common/config/editorOptions';
import * as languages from '@opensumi/monaco-editor-core/esm/vs/editor/common/languages';

import { CommandsConverter } from '../../hosted/api/vscode/ext.host.command';

import { ExtensionDocumentDataManager } from './doc';
import { ViewColumn as ViewColumnEnums } from './enums';
import * as types from './ext-types';
import { IInlineValueContextDto } from './languages';
import * as model from './model.api';
import { isMarkdownString, parseHrefAndDimensions } from './models';
import { getPrivateApiFor, TestItemImpl } from './testing/testApi';

const { parse } = path;
const { cloneAndChange } = objects;
const { coalesce, asArray } = arrays;

export interface TextEditorOpenOptions extends vscode.TextDocumentShowOptions {
  background?: boolean;
  override?: boolean;
}

export namespace TextEditorOpenOptions {
  export function from(options?: TextEditorOpenOptions): any | /* ITextEditorOptions */ undefined {
    if (options) {
      return {
        pinned: typeof options.preview === 'boolean' ? !options.preview : undefined,
        inactive: options.background,
        preserveFocus: options.preserveFocus,
        selection: typeof options.selection === 'object' ? Range.from(options.selection) : undefined,
        override: typeof options.override === 'boolean' ? false : undefined,
      };
    }

    return undefined;
  }
}

export function toPosition(position: model.Position): types.Position {
  return new types.Position(position.lineNumber - 1, position.column - 1);
}

export function fromPosition(position: types.Position): model.Position {
  return { lineNumber: position.line + 1, column: position.character + 1 };
}

export namespace Range {
  export function from(range: undefined): undefined;
  export function from(range: vscode.Range): model.Range;
  export function from(range: vscode.Range | undefined): model.Range | undefined;
  export function from(range: vscode.Range | undefined): model.Range | undefined {
    if (!range) {
      return undefined;
    }
    const { start, end } = range;
    return {
      startLineNumber: start.line + 1,
      startColumn: start.character + 1,
      endLineNumber: end.line + 1,
      endColumn: end.character + 1,
    };
  }

  export function to(range: undefined): undefined;
  export function to(range: model.Range): types.Range;
  export function to(range: model.Range | undefined): types.Range | undefined;
  export function to(range: model.Range | undefined): types.Range | undefined {
    if (!range) {
      return undefined;
    }
    const { startLineNumber, startColumn, endLineNumber, endColumn } = range;
    return new types.Range(startLineNumber - 1, startColumn - 1, endLineNumber - 1, endColumn - 1);
  }
}

/**
 * @deprecated 之后使用 vscode 的形式 Range.from 代替
 * @param range
 */
export function fromRange(range: undefined): undefined;
export function fromRange(range: vscode.Range): model.Range;
export function fromRange(range: vscode.Range | undefined): model.Range | undefined {
  if (!range) {
    return undefined;
  }
  const { start, end } = range;
  return {
    startLineNumber: start.line + 1,
    startColumn: start.character + 1,
    endLineNumber: end.line + 1,
    endColumn: end.character + 1,
  };
}

/**
 * @deprecated 之后使用 vscode 的形式 Range.to 代替
 * @param range
 */
export function toRange(range: model.Range): types.Range {
  const { startLineNumber, startColumn, endLineNumber, endColumn } = range;
  return new types.Range(startLineNumber - 1, startColumn - 1, endLineNumber - 1, endColumn - 1);
}

interface Codeblock {
  language: string;
  value: string;
}

function isCodeblock(thing: any): thing is Codeblock {
  return (
    thing &&
    typeof thing === 'object' &&
    typeof (thing as Codeblock).language === 'string' &&
    typeof (thing as Codeblock).value === 'string'
  );
}

export function fromMarkdown(markup: vscode.MarkdownString | vscode.MarkedString): model.IMarkdownString {
  if (isCodeblock(markup)) {
    const { language, value } = markup;
    return { value: '```' + language + '\n' + value + '\n```\n' };
  } else if (isMarkdownString(markup)) {
    return markup;
  } else if (typeof markup === 'string') {
    return { value: markup as string };
  } else {
    return { value: '' };
  }
}

export namespace MarkdownString {
  export function fromMany(markup: (vscode.MarkdownString | vscode.MarkedString)[]): IMarkdownString[] {
    return markup.map(MarkdownString.from);
  }

  interface Codeblock {
    language: string;
    value: string;
  }

  function isCodeblock(thing: any): thing is Codeblock {
    return (
      thing &&
      typeof thing === 'object' &&
      typeof (thing as Codeblock).language === 'string' &&
      typeof (thing as Codeblock).value === 'string'
    );
  }

  export function from(markup: vscode.MarkdownString | vscode.MarkedString): IMarkdownString {
    let res: IMarkdownString;
    if (isCodeblock(markup)) {
      const { language, value } = markup;
      res = { value: '```' + language + '\n' + value + '\n```\n' };
    } else if (types.MarkdownString.isMarkdownString(markup)) {
      res = {
        value: markup.value,
        isTrusted: markup.isTrusted,
        supportHtml: markup.supportHtml,
        supportThemeIcons: markup.supportThemeIcons,
        baseUri: markup.baseUri,
      };
    } else if (typeof markup === 'string') {
      res = { value: markup };
    } else {
      res = { value: '' };
    }

    // extract uris into a separate object
    const resUris: { [href: string]: UriComponents } = Object.create(null);
    res.uris = resUris;

    const collectUri = (href: string): string => {
      try {
        let uri = Uri.parse(href);
        uri = uri.with({ query: _uriMassage(uri.query, resUris) });
        resUris[href] = uri;
      } catch (e) {
        // ignore
      }
      return '';
    };
    const renderer = createMarkedRenderer();
    renderer.link = collectUri;
    renderer.image = (href) => (href ? collectUri(parseHrefAndDimensions(href).href) : '');

    toMarkdownHtml(res.value, { renderer });

    return res;
  }

  function _uriMassage(part: string, bucket: { [n: string]: UriComponents }): string {
    if (!part) {
      return part;
    }
    let data: any;
    try {
      data = parse(part);
    } catch (e) {
      // ignore
    }
    if (!data) {
      return part;
    }
    let changed = false;
    data = cloneAndChange(data, (value) => {
      if (Uri.isUri(value)) {
        const key = `__uri_${Math.random().toString(16).slice(2, 8)}`;
        bucket[key] = value;
        changed = true;
        return key;
      } else {
        return undefined;
      }
    });

    if (!changed) {
      return part;
    }

    return JSON.stringify(data);
  }

  export function to(value: IMarkdownString): vscode.MarkdownString {
    const result = new types.MarkdownString(value.value, value.supportThemeIcons);
    result.isTrusted = value.isTrusted;
    result.supportHtml = value.supportHtml;
    result.baseUri = value.baseUri ? URI.revive(value.baseUri) : undefined;
    return result;
  }

  export function fromStrict(value: string | vscode.MarkdownString | undefined): undefined | string | IMarkdownString {
    if (!value) {
      return undefined;
    }
    return typeof value === 'string' ? value : MarkdownString.from(value);
  }
}

/**
 * @deprecated
 */
export function fromManyMarkdown(markup: (vscode.MarkdownString | vscode.MarkedString)[]): model.IMarkdownString[] {
  return markup.map(fromMarkdown);
}

export namespace Hover {
  export function from(hover: vscode.Hover): model.Hover {
    return {
      range: Range.from(hover.range),
      contents: MarkdownString.fromMany(hover.contents),
    } as model.Hover;
  }

  export function to(info: model.Hover): types.Hover {
    return new types.Hover(info.contents.map(MarkdownString.to), Range.to(info.range));
  }
}

export function fromHover(hover: vscode.Hover): model.Hover {
  return {
    range: hover.range && fromRange(hover.range),
    contents: fromManyMarkdown(hover.contents),
  } as model.Hover;
}

export function fromLanguageSelector(selector: vscode.DocumentSelector): LanguageSelector | undefined {
  if (!selector) {
    return undefined;
  } else if (Array.isArray(selector)) {
    return selector.map(fromLanguageSelector) as LanguageSelector;
  } else if (typeof selector === 'string') {
    return selector;
  } else {
    return {
      language: (selector as vscode.DocumentFilter).language,
      scheme: (selector as vscode.DocumentFilter).scheme,
      pattern: fromGlobPattern((selector as vscode.DocumentFilter).pattern!),
    } as LanguageFilter;
  }
}

export function fromGlobPattern(pattern: vscode.GlobPattern): string | IRelativePattern {
  if (typeof pattern === 'string') {
    return pattern;
  }

  if (isRelativePattern(pattern)) {
    return new types.RelativePattern(pattern.base, pattern.pattern);
  }

  return pattern;
}

function isRelativePattern(obj: any): obj is vscode.RelativePattern {
  const rp = obj as vscode.RelativePattern;
  return rp && typeof rp.base === 'string' && typeof rp.pattern === 'string';
}

export namespace location {
  export function from(value: vscode.Location): model.Location {
    return {
      range: value.range && Range.from(value.range),
      uri: value.uri,
    };
  }

  export function to(value: model.Location): types.Location {
    return new types.Location(value.uri, Range.to(value.range));
  }
}

/**
 * @deprecated
 */
export function fromLocation(value: vscode.Location): model.Location {
  return {
    range: value.range && fromRange(value.range),
    uri: value.uri,
  };
}

/**
 * @deprecated
 */
export function toLocation(value: model.Location): types.Location {
  return new types.Location(value.uri, toRange(value.range));
}

export namespace EndOfLine {
  export function from(eol: vscode.EndOfLine): EndOfLineSequence | undefined {
    if (eol === types.EndOfLine.CRLF) {
      return EndOfLineSequence.CRLF;
    } else if (eol === types.EndOfLine.LF) {
      return EndOfLineSequence.LF;
    }
    return undefined;
  }

  export function to(eol: EndOfLineSequence): vscode.EndOfLine | undefined {
    if (eol === EndOfLineSequence.CRLF) {
      return types.EndOfLine.CRLF;
    } else if (eol === EndOfLineSequence.LF) {
      return types.EndOfLine.LF;
    }
    return undefined;
  }
}

export namespace TextEdit {
  export function from(edit: vscode.TextEdit): model.TextEdit {
    return {
      text: edit.newText,
      eol: edit.newEol && EndOfLine.from(edit.newEol),
      range: Range.from(edit.range),
    } as model.TextEdit;
  }

  export function to(edit: model.TextEdit): types.TextEdit {
    const result = new types.TextEdit(Range.to(edit.range), edit.text);
    result.newEol = (
      typeof edit.eol === 'undefined' ? undefined : EndOfLine.to(edit.eol as unknown as EndOfLineSequence)
    )!;
    return result;
  }
}

export function fromTextEdit(edit: vscode.TextEdit): model.SingleEditOperation {
  return {
    text: edit.newText,
    range: fromRange(edit.range),
  } as model.SingleEditOperation;
}

export function fromDefinitionLink(definitionLink: vscode.DefinitionLink): model.DefinitionLink {
  return {
    uri: definitionLink.targetUri,
    range: fromRange(definitionLink.targetRange),
    origin: definitionLink.originSelectionRange ? fromRange(definitionLink.originSelectionRange) : undefined,
    selectionRange: definitionLink.targetSelectionRange ? fromRange(definitionLink.targetSelectionRange) : undefined,
  } as model.DefinitionLink;
}

export function fromFoldingRange(foldingRange: vscode.FoldingRange): model.FoldingRange {
  const range: model.FoldingRange = {
    start: foldingRange.start + 1,
    end: foldingRange.end + 1,
  };
  if (foldingRange.kind) {
    range.kind = fromFoldingRangeKind(foldingRange.kind);
  }
  return range;
}

export function fromFoldingRangeKind(kind: vscode.FoldingRangeKind | undefined): model.FoldingRangeKind | undefined {
  if (kind) {
    switch (kind) {
      case types.FoldingRangeKind.Comment:
        return model.FoldingRangeKind.Comment;
      case types.FoldingRangeKind.Imports:
        return model.FoldingRangeKind.Imports;
      case types.FoldingRangeKind.Region:
        return model.FoldingRangeKind.Region;
    }
  }
  return undefined;
}

export function fromSelectionRange(obj: vscode.SelectionRange): model.SelectionRange {
  return { range: fromRange(obj.range) };
}

export namespace ColorPresentation {
  export function to(colorPresentation: model.IColorPresentation): types.ColorPresentation {
    const cp = new types.ColorPresentation(colorPresentation.label);
    if (colorPresentation.textEdit) {
      cp.textEdit = TextEdit.to(colorPresentation.textEdit);
    }
    if (colorPresentation.additionalTextEdits) {
      cp.additionalTextEdits = colorPresentation.additionalTextEdits.map((value) => TextEdit.to(value));
    }
    return cp;
  }

  export function from(colorPresentation: vscode.ColorPresentation): model.IColorPresentation {
    return {
      label: colorPresentation.label,
      textEdit: colorPresentation.textEdit ? TextEdit.from(colorPresentation.textEdit) : undefined,
      additionalTextEdits: colorPresentation.additionalTextEdits
        ? colorPresentation.additionalTextEdits.map((value) => TextEdit.from(value))
        : undefined,
    };
  }
}

export namespace Color {
  export function to(c: [number, number, number, number]): types.Color {
    return new types.Color(c[0], c[1], c[2], c[3]);
  }
  export function from(color: types.Color): [number, number, number, number] {
    return [color.red, color.green, color.blue, color.alpha];
  }
}

/**
 * @deprecated
 */
export function fromColor(color: types.Color): [number, number, number, number] {
  return [color.red, color.green, color.blue, color.alpha];
}

export function toColor(color: [number, number, number, number]): types.Color {
  return new types.Color(color[0], color[1], color[2], color[3]);
}

/**
 * @description
 * @param colorPresentation
 */
export function fromColorPresentation(colorPresentation: vscode.ColorPresentation): model.ColorPresentation {
  return {
    label: colorPresentation.label,
    textEdit: colorPresentation.textEdit ? fromTextEdit(colorPresentation.textEdit) : undefined,
    additionalTextEdits: colorPresentation.additionalTextEdits
      ? colorPresentation.additionalTextEdits.map((value) => fromTextEdit(value))
      : undefined,
  };
}

export namespace DocumentHighlight {
  export function from(documentHighlight: vscode.DocumentHighlight): model.DocumentHighlight {
    return {
      range: fromRange(documentHighlight.range),
      kind: documentHighlight.kind,
    };
  }
  export function to(occurrence: model.DocumentHighlight): types.DocumentHighlight {
    return new types.DocumentHighlight(toRange(occurrence.range), occurrence.kind);
  }
}

export function fromDocumentHighlightKind(
  kind?: vscode.DocumentHighlightKind,
): model.DocumentHighlightKind | undefined {
  switch (kind) {
    case types.DocumentHighlightKind.Text:
      return model.DocumentHighlightKind.Text;
    case types.DocumentHighlightKind.Read:
      return model.DocumentHighlightKind.Read;
    case types.DocumentHighlightKind.Write:
      return model.DocumentHighlightKind.Write;
  }
  return model.DocumentHighlightKind.Text;
}

export function convertDiagnosticToMarkerData(diagnostic: vscode.Diagnostic): IMarkerData {
  return {
    code: convertCode(diagnostic.code),
    severity: convertSeverity(diagnostic.severity),
    message: diagnostic.message,
    source: diagnostic.source,
    startLineNumber: diagnostic.range.start.line + 1,
    startColumn: diagnostic.range.start.character + 1,
    endLineNumber: diagnostic.range.end.line + 1,
    endColumn: diagnostic.range.end.character + 1,
    relatedInformation: convertRelatedInformation(diagnostic.relatedInformation),
    tags: convertTags(diagnostic.tags),
  };
}

function convertCode(code: string | number | undefined | { target: URI; value: string }): string | undefined {
  if (typeof code === 'number') {
    return String(code);
  } else if (typeof code === 'object') {
    return code.value;
  } else {
    return code;
  }
}

function convertSeverity(severity: types.DiagnosticSeverity): MarkerSeverity {
  switch (severity) {
    case types.DiagnosticSeverity.Error:
      return MarkerSeverity.Error;
    case types.DiagnosticSeverity.Warning:
      return MarkerSeverity.Warning;
    case types.DiagnosticSeverity.Information:
      return MarkerSeverity.Info;
    case types.DiagnosticSeverity.Hint:
      return MarkerSeverity.Hint;
  }
}

function convertRelatedInformation(
  diagnosticsRelatedInformation: vscode.DiagnosticRelatedInformation[] | undefined,
): IRelatedInformation[] | undefined {
  if (!diagnosticsRelatedInformation) {
    return undefined;
  }

  const relatedInformation: IRelatedInformation[] = [];
  for (const item of diagnosticsRelatedInformation) {
    relatedInformation.push({
      resource: item.location.uri.toString(),
      message: item.message,
      startLineNumber: item.location.range.start.line + 1,
      startColumn: item.location.range.start.character + 1,
      endLineNumber: item.location.range.end.line + 1,
      endColumn: item.location.range.end.character + 1,
    });
  }
  return relatedInformation;
}

function convertTags(tags: types.DiagnosticTag[] | undefined): MarkerTag[] | undefined {
  if (!tags) {
    return undefined;
  }

  const markerTags: MarkerTag[] = [];
  for (const tag of tags) {
    switch (tag) {
      case types.DiagnosticTag.Unnecessary:
        markerTags.push(MarkerTag.Unnecessary);
        break;
      case types.DiagnosticTag.Deprecated:
        markerTags.push(MarkerTag.Deprecated);
        break;
    }
  }
  return markerTags;
}

export function toSelection(selection: model.Selection): types.Selection {
  const { selectionStartLineNumber, selectionStartColumn, positionLineNumber, positionColumn } = selection;
  const start = new types.Position(selectionStartLineNumber - 1, selectionStartColumn - 1);
  const end = new types.Position(positionLineNumber - 1, positionColumn - 1);
  return new types.Selection(start, end);
}

export function fromSelection(selection: vscode.Selection): model.Selection {
  const { active, anchor } = selection;
  return {
    selectionStartLineNumber: anchor.line + 1,
    selectionStartColumn: anchor.character + 1,
    positionLineNumber: active.line + 1,
    positionColumn: active.character + 1,
  };
}

export namespace DocumentLink {
  export function from(link: vscode.DocumentLink): model.ILink {
    return {
      range: Range.from(link.range),
      url: link.target,
      tooltip: link.tooltip,
    };
  }

  export function to(link: model.ILink): vscode.DocumentLink {
    let target: Uri | undefined;
    if (link.url) {
      try {
        target = typeof link.url === 'string' ? Uri.parse(link.url) : Uri.revive(link.url);
      } catch (err) {
        // ignore
      }
    }
    return new types.DocumentLink(Range.to(link.range), target);
  }
}

/**
 * @deprecated
 */
export function fromDocumentLink(link: vscode.DocumentLink): model.ILink {
  return {
    range: fromRange(link.range),
    url: link.target,
    tooltip: link.tooltip,
  };
}

export namespace Selection {
  export function to(selection: ISelection): vscode.Selection {
    const { selectionStartLineNumber, selectionStartColumn, positionLineNumber, positionColumn } = selection;
    const start = new types.Position(selectionStartLineNumber - 1, selectionStartColumn - 1);
    const end = new types.Position(positionLineNumber - 1, positionColumn - 1);
    return new types.Selection(start, end);
  }

  export function from(selection: vscode.Selection): ISelection {
    const { anchor, active } = selection;
    return {
      selectionStartLineNumber: anchor.line + 1,
      selectionStartColumn: anchor.character + 1,
      positionLineNumber: active.line + 1,
      positionColumn: active.character + 1,
    };
  }
}

export namespace TextEditorLineNumbersStyle {
  export function from(style: types.TextEditorLineNumbersStyle): RenderLineNumbersType {
    switch (style) {
      case types.TextEditorLineNumbersStyle.Off:
        return RenderLineNumbersType.Off;
      case types.TextEditorLineNumbersStyle.Relative:
        return RenderLineNumbersType.Relative;
      case types.TextEditorLineNumbersStyle.On:
      default:
        return RenderLineNumbersType.On;
    }
  }
  export function to(style: RenderLineNumbersType): types.TextEditorLineNumbersStyle {
    switch (style) {
      case RenderLineNumbersType.Off:
        return types.TextEditorLineNumbersStyle.Off;
      case RenderLineNumbersType.Relative:
        return types.TextEditorLineNumbersStyle.Relative;
      case RenderLineNumbersType.On:
      default:
        return types.TextEditorLineNumbersStyle.On;
    }
  }
}

export namespace DecorationRenderOptions {
  export function from(options: any): IDecorationRenderOptions {
    return {
      isWholeLine: options.isWholeLine,
      rangeBehavior: options.rangeBehavior ? DecorationRangeBehavior.from(options.rangeBehavior) : undefined,
      overviewRulerLane: options.overviewRulerLane,
      light: options.light ? ThemableDecorationRenderOptions.from(options.light) : undefined,
      dark: options.dark ? ThemableDecorationRenderOptions.from(options.dark) : undefined,

      backgroundColor: options.backgroundColor as string | IThemeColor,
      outline: options.outline,
      outlineColor: options.outlineColor as string | IThemeColor,
      outlineStyle: options.outlineStyle,
      outlineWidth: options.outlineWidth,
      border: options.border,
      borderColor: options.borderColor as string | IThemeColor,
      borderRadius: options.borderRadius,
      borderSpacing: options.borderSpacing,
      borderStyle: options.borderStyle,
      borderWidth: options.borderWidth,
      fontStyle: options.fontStyle,
      fontWeight: options.fontWeight,
      textDecoration: options.textDecoration,
      textUnderlinePosition: options.textUnderlinePosition,
      cursor: options.cursor,
      color: options.color as string | IThemeColor,
      opacity: options.opacity,
      letterSpacing: options.letterSpacing,
      gutterIconPath: options.gutterIconPath ? pathOrURIToURI(options.gutterIconPath) : undefined,
      gutterIconSize: options.gutterIconSize,
      overviewRulerColor: options.overviewRulerColor as string | IThemeColor,
      before: options.before ? ThemableDecorationAttachmentRenderOptions.from(options.before) : undefined,
      after: options.after ? ThemableDecorationAttachmentRenderOptions.from(options.after) : undefined,
    };
  }
}
export namespace ThemableDecorationRenderOptions {
  export function from(options: vscode.ThemableDecorationRenderOptions): IThemeDecorationRenderOptions {
    if (typeof options === 'undefined') {
      return options;
    }
    return {
      backgroundColor: options.backgroundColor as string | IThemeColor,
      outline: options.outline,
      outlineColor: options.outlineColor as string | IThemeColor,
      outlineStyle: options.outlineStyle,
      outlineWidth: options.outlineWidth,
      border: options.border,
      borderColor: options.borderColor as string | IThemeColor,
      borderRadius: options.borderRadius,
      borderSpacing: options.borderSpacing,
      borderStyle: options.borderStyle,
      borderWidth: options.borderWidth,
      fontStyle: options.fontStyle,
      fontWeight: options.fontWeight,
      textDecoration: options.textDecoration,
      textUnderlinePosition: options.textUnderlinePosition,
      cursor: options.cursor,
      color: options.color as string | IThemeColor,
      opacity: options.opacity,
      letterSpacing: options.letterSpacing,
      gutterIconPath: options.gutterIconPath ? pathOrURIToURI(options.gutterIconPath) : undefined,
      gutterIconSize: options.gutterIconSize,
      overviewRulerColor: options.overviewRulerColor as string | IThemeColor,
      before: options.before ? ThemableDecorationAttachmentRenderOptions.from(options.before) : undefined,
      after: options.after ? ThemableDecorationAttachmentRenderOptions.from(options.after) : undefined,
    };
  }
}
export namespace ThemableDecorationAttachmentRenderOptions {
  export function from(options: vscode.ThemableDecorationAttachmentRenderOptions): IContentDecorationRenderOptions {
    if (typeof options === 'undefined') {
      return options;
    }
    return {
      contentText: options.contentText,
      contentIconPath: options.contentIconPath ? pathOrURIToURI(options.contentIconPath) : undefined,
      border: options.border,
      borderColor: options.borderColor as string | IThemeColor,
      fontStyle: options.fontStyle,
      fontWeight: options.fontWeight,
      textDecoration: options.textDecoration,
      color: options.color as string | IThemeColor,
      backgroundColor: options.backgroundColor as string | IThemeColor,
      margin: options.margin,
      width: options.width,
      height: options.height,
    };
  }
}

export namespace WorkspaceEdit {
  export function from(value: vscode.WorkspaceEdit, documents?: ExtensionDocumentDataManager): model.WorkspaceEditDto {
    const result: model.WorkspaceEditDto = {
      edits: [],
    };
    for (const entry of (value as types.WorkspaceEdit).allEntries()) {
      if (entry._type === types.WorkspaceEditType.File) {
        // file operation
        result.edits.push({
          _type: types.WorkspaceEditType.File,
          oldResource: entry.from,
          newResource: entry.to,
          options: entry.options,
          metadata: entry.metadata,
        } as model.ResourceFileEditDto);
      } else if (entry._type === types.WorkspaceEditType.Text) {
        // text edits
        const doc = documents?.getDocument(entry.uri);
        result.edits.push({
          _type: types.WorkspaceEditType.Text,
          resource: entry.uri,
          textEdit: TextEdit.from(entry.edit),
          versionId: doc?.version,
          metadata: entry.metadata,
        } as model.ResourceTextEditDto);
      }
    }
    return result;
  }

  export function to(value: model.WorkspaceEditDto) {
    const result = new types.WorkspaceEdit();
    for (const edit of value.edits) {
      if ((edit as model.ResourceTextEditDto).textEdit) {
        result.replace(
          URI.revive((edit as model.ResourceTextEditDto).resource),
          Range.to((edit as model.ResourceTextEditDto).textEdit.range),
          (edit as model.ResourceTextEditDto).textEdit.text,
        );
      } else {
        result.renameFile(
          URI.revive((edit as model.ResourceFileEditDto).oldResource!),
          URI.revive((edit as model.ResourceFileEditDto).newResource!),
          (edit as model.ResourceFileEditDto).options,
        );
      }
    }
    return result;
  }
}

export namespace DecorationRangeBehavior {
  export function from(value: types.DecorationRangeBehavior): TrackedRangeStickiness | undefined {
    if (typeof value === 'undefined') {
      return value;
    }
    switch (value) {
      case types.DecorationRangeBehavior.OpenOpen:
        return TrackedRangeStickiness.AlwaysGrowsWhenTypingAtEdges;
      case types.DecorationRangeBehavior.ClosedClosed:
        return TrackedRangeStickiness.NeverGrowsWhenTypingAtEdges;
      case types.DecorationRangeBehavior.OpenClosed:
        return TrackedRangeStickiness.GrowsOnlyWhenTypingBefore;
      case types.DecorationRangeBehavior.ClosedOpen:
        return TrackedRangeStickiness.GrowsOnlyWhenTypingAfter;
    }
  }
}

export namespace GlobPattern {
  export function from(pattern: vscode.GlobPattern): string | types.RelativePattern;
  export function from(pattern: undefined): undefined;
  export function from(pattern: null): null;
  export function from(
    pattern: vscode.GlobPattern | undefined | null,
  ): string | types.RelativePattern | undefined | null;
  export function from(
    pattern: vscode.GlobPattern | undefined | null,
  ): string | types.RelativePattern | undefined | null {
    if (pattern instanceof types.RelativePattern) {
      return pattern;
    }

    if (typeof pattern === 'string') {
      return pattern;
    }

    if (isRelativePattern(pattern)) {
      return new types.RelativePattern(pattern.base, pattern.pattern);
    }

    return pattern; // preserve `undefined` and `null`
  }

  function isRelativePattern(obj: any): obj is vscode.RelativePattern {
    const rp = obj as vscode.RelativePattern;
    return rp && typeof rp.base === 'string' && typeof rp.pattern === 'string';
  }
}

export function pathOrURIToURI(value: string | types.Uri): types.Uri {
  if (typeof value === 'undefined') {
    return value;
  }
  if (typeof value === 'string') {
    return types.Uri.file(value);
  } else {
    return value;
  }
}

export namespace SymbolKind {
  const fromMapping: { [kind: number]: types.SymbolKind } = Object.create(null);
  fromMapping[types.SymbolKind.File] = types.SymbolKind.File;
  fromMapping[types.SymbolKind.Module] = types.SymbolKind.Module;
  fromMapping[types.SymbolKind.Namespace] = types.SymbolKind.Namespace;
  fromMapping[types.SymbolKind.Package] = types.SymbolKind.Package;
  fromMapping[types.SymbolKind.Class] = types.SymbolKind.Class;
  fromMapping[types.SymbolKind.Method] = types.SymbolKind.Method;
  fromMapping[types.SymbolKind.Property] = types.SymbolKind.Property;
  fromMapping[types.SymbolKind.Field] = types.SymbolKind.Field;
  fromMapping[types.SymbolKind.Constructor] = types.SymbolKind.Constructor;
  fromMapping[types.SymbolKind.Enum] = types.SymbolKind.Enum;
  fromMapping[types.SymbolKind.Interface] = types.SymbolKind.Interface;
  fromMapping[types.SymbolKind.Function] = types.SymbolKind.Function;
  fromMapping[types.SymbolKind.Variable] = types.SymbolKind.Variable;
  fromMapping[types.SymbolKind.Constant] = types.SymbolKind.Constant;
  fromMapping[types.SymbolKind.String] = types.SymbolKind.String;
  fromMapping[types.SymbolKind.Number] = types.SymbolKind.Number;
  fromMapping[types.SymbolKind.Boolean] = types.SymbolKind.Boolean;
  fromMapping[types.SymbolKind.Array] = types.SymbolKind.Array;
  fromMapping[types.SymbolKind.Object] = types.SymbolKind.Object;
  fromMapping[types.SymbolKind.Key] = types.SymbolKind.Key;
  fromMapping[types.SymbolKind.Null] = types.SymbolKind.Null;
  fromMapping[types.SymbolKind.EnumMember] = types.SymbolKind.EnumMember;
  fromMapping[types.SymbolKind.Struct] = types.SymbolKind.Struct;
  fromMapping[types.SymbolKind.Event] = types.SymbolKind.Event;
  fromMapping[types.SymbolKind.Operator] = types.SymbolKind.Operator;
  fromMapping[types.SymbolKind.TypeParameter] = types.SymbolKind.TypeParameter;

  export function from(kind: vscode.SymbolKind): types.SymbolKind {
    return fromMapping[kind] || types.SymbolKind.Property;
  }

  export function to(kind: types.SymbolKind): vscode.SymbolKind {
    for (const k in fromMapping) {
      if (fromMapping[k] === kind) {
        return Number(k);
      }
    }
    return types.SymbolKind.Property;
  }

  /**
   * @deprecated
   */
  export function fromSymbolKind(kind: vscode.SymbolKind): types.SymbolKind {
    return fromMapping[kind] || types.SymbolKind.Property;
  }

  /**
   * @deprecated
   */
  export function toSymbolKind(kind: types.SymbolKind): vscode.SymbolKind {
    for (const k in fromMapping) {
      if (fromMapping[k] === kind) {
        return Number(k);
      }
    }
    return types.SymbolKind.Property;
  }
}
export function fromDocumentSymbol(info: vscode.DocumentSymbol): model.DocumentSymbol {
  const result: model.DocumentSymbol = {
    name: info.name,
    detail: info.detail,
    range: fromRange(info.range)!,
    selectionRange: fromRange(info.selectionRange)!,
    kind: SymbolKind.fromSymbolKind(info.kind),
    tags: info.tags?.map(SymbolTag.from) ?? [],
  };
  if (info.children) {
    result.children = info.children.map(fromDocumentSymbol);
  }
  return result;
}

export function fromSymbolInformation(symbolInformation: vscode.SymbolInformation): SymbolInformation | undefined {
  if (!symbolInformation) {
    return undefined;
  }

  if (symbolInformation.location && symbolInformation.location.range) {
    const p1 = P.create(symbolInformation.location.range.start.line, symbolInformation.location.range.start.character);
    const p2 = P.create(symbolInformation.location.range.end.line, symbolInformation.location.range.end.character);
    return SymbolInformation.create(
      symbolInformation.name,
      symbolInformation.kind++ as S,
      R.create(p1, p2),
      symbolInformation.location.uri.toString(),
      symbolInformation.containerName,
    );
  }

  return {
    name: symbolInformation.name,
    containerName: symbolInformation.containerName,
    kind: symbolInformation.kind++ as S,
    location: {
      uri: symbolInformation.location.uri.toString(),
    },
  } as SymbolInformation;
}

export function toSymbolInformation(symbolInformation: SymbolInformation): vscode.SymbolInformation | undefined {
  if (!symbolInformation) {
    return undefined;
  }

  return {
    name: symbolInformation.name,
    containerName: symbolInformation.containerName,
    kind: symbolInformation.kind,
    location: {
      uri: URI.revive(symbolInformation.location.uri),
      range: symbolInformation.location.range,
    },
  } as vscode.SymbolInformation;
}

export namespace SymbolTag {
  export function from(kind: types.SymbolTag): model.SymbolTag {
    switch (kind) {
      case types.SymbolTag.Deprecated:
        return model.SymbolTag.Deprecated;
    }
  }

  export function to(kind: model.SymbolTag): types.SymbolTag {
    switch (kind) {
      case model.SymbolTag.Deprecated:
        return types.SymbolTag.Deprecated;
    }
  }
}

export namespace CompletionItemKind {
  const _from = new Map<types.CompletionItemKind, model.CompletionItemKind>([
    [types.CompletionItemKind.Method, model.CompletionItemKind.Method],
    [types.CompletionItemKind.Function, model.CompletionItemKind.Function],
    [types.CompletionItemKind.Constructor, model.CompletionItemKind.Constructor],
    [types.CompletionItemKind.Field, model.CompletionItemKind.Field],
    [types.CompletionItemKind.Variable, model.CompletionItemKind.Variable],
    [types.CompletionItemKind.Class, model.CompletionItemKind.Class],
    [types.CompletionItemKind.Interface, model.CompletionItemKind.Interface],
    [types.CompletionItemKind.Struct, model.CompletionItemKind.Struct],
    [types.CompletionItemKind.Module, model.CompletionItemKind.Module],
    [types.CompletionItemKind.Property, model.CompletionItemKind.Property],
    [types.CompletionItemKind.Unit, model.CompletionItemKind.Unit],
    [types.CompletionItemKind.Value, model.CompletionItemKind.Value],
    [types.CompletionItemKind.Constant, model.CompletionItemKind.Constant],
    [types.CompletionItemKind.Enum, model.CompletionItemKind.Enum],
    [types.CompletionItemKind.EnumMember, model.CompletionItemKind.EnumMember],
    [types.CompletionItemKind.Keyword, model.CompletionItemKind.Keyword],
    [types.CompletionItemKind.Snippet, model.CompletionItemKind.Snippet],
    [types.CompletionItemKind.Text, model.CompletionItemKind.Text],
    [types.CompletionItemKind.Color, model.CompletionItemKind.Color],
    [types.CompletionItemKind.File, model.CompletionItemKind.File],
    [types.CompletionItemKind.Reference, model.CompletionItemKind.Reference],
    [types.CompletionItemKind.Folder, model.CompletionItemKind.Folder],
    [types.CompletionItemKind.Event, model.CompletionItemKind.Event],
    [types.CompletionItemKind.Operator, model.CompletionItemKind.Operator],
    [types.CompletionItemKind.TypeParameter, model.CompletionItemKind.TypeParameter],
    [types.CompletionItemKind.Issue, model.CompletionItemKind.Issue],
    [types.CompletionItemKind.User, model.CompletionItemKind.User],
  ]);

  export function from(kind: types.CompletionItemKind): model.CompletionItemKind {
    return _from.get(kind) ?? model.CompletionItemKind.Property;
  }

  const _to = new Map<model.CompletionItemKind, types.CompletionItemKind>([
    [model.CompletionItemKind.Method, types.CompletionItemKind.Method],
    [model.CompletionItemKind.Function, types.CompletionItemKind.Function],
    [model.CompletionItemKind.Constructor, types.CompletionItemKind.Constructor],
    [model.CompletionItemKind.Field, types.CompletionItemKind.Field],
    [model.CompletionItemKind.Variable, types.CompletionItemKind.Variable],
    [model.CompletionItemKind.Class, types.CompletionItemKind.Class],
    [model.CompletionItemKind.Interface, types.CompletionItemKind.Interface],
    [model.CompletionItemKind.Struct, types.CompletionItemKind.Struct],
    [model.CompletionItemKind.Module, types.CompletionItemKind.Module],
    [model.CompletionItemKind.Property, types.CompletionItemKind.Property],
    [model.CompletionItemKind.Unit, types.CompletionItemKind.Unit],
    [model.CompletionItemKind.Value, types.CompletionItemKind.Value],
    [model.CompletionItemKind.Constant, types.CompletionItemKind.Constant],
    [model.CompletionItemKind.Enum, types.CompletionItemKind.Enum],
    [model.CompletionItemKind.EnumMember, types.CompletionItemKind.EnumMember],
    [model.CompletionItemKind.Keyword, types.CompletionItemKind.Keyword],
    [model.CompletionItemKind.Snippet, types.CompletionItemKind.Snippet],
    [model.CompletionItemKind.Text, types.CompletionItemKind.Text],
    [model.CompletionItemKind.Color, types.CompletionItemKind.Color],
    [model.CompletionItemKind.File, types.CompletionItemKind.File],
    [model.CompletionItemKind.Reference, types.CompletionItemKind.Reference],
    [model.CompletionItemKind.Folder, types.CompletionItemKind.Folder],
    [model.CompletionItemKind.Event, types.CompletionItemKind.Event],
    [model.CompletionItemKind.Operator, types.CompletionItemKind.Operator],
    [model.CompletionItemKind.TypeParameter, types.CompletionItemKind.TypeParameter],
    // [model.CompletionItemKind.User, types.CompletionItemKind.User],
    // [model.CompletionItemKind.Issue, types.CompletionItemKind.Issue],
  ]);

  export function to(kind: model.CompletionItemKind): types.CompletionItemKind {
    return _to.get(kind) ?? types.CompletionItemKind.Property;
  }
}

export namespace CompletionItem {
  export function to(suggestion: model.CompletionItem, converter?: CommandsConverter): types.CompletionItem {
    const result = new types.CompletionItem(suggestion.label);
    if (typeof suggestion.label !== 'string') {
      result.label2 = suggestion.label;
    }

    result.insertText = suggestion.insertText;
    result.kind = CompletionItemKind.to(suggestion.kind);
    result.tags = suggestion.tags?.map(CompletionItemTag.to);
    result.detail = suggestion.detail;
    result.documentation = isMarkdownString(suggestion.documentation)
      ? MarkdownString.to(suggestion.documentation)
      : suggestion.documentation;
    result.sortText = suggestion.sortText;
    result.filterText = suggestion.filterText;
    result.preselect = suggestion.preselect;
    result.commitCharacters = suggestion.commitCharacters;

    // range
    if (model.isIRange(suggestion.range)) {
      result.range = Range.to(suggestion.range);
    } else if (typeof suggestion.range === 'object') {
      result.range = {
        inserting: Range.to(suggestion.range.insert),
        replacing: Range.to(suggestion.range.replace),
      };
    }

    result.keepWhitespace =
      typeof suggestion.insertTextRules === 'undefined'
        ? false
        : Boolean(suggestion.insertTextRules & model.CompletionItemInsertTextRule.KeepWhitespace);
    // 'insertText'-logic
    if (
      typeof suggestion.insertTextRules !== 'undefined' &&
      suggestion.insertTextRules & model.CompletionItemInsertTextRule.InsertAsSnippet
    ) {
      result.insertText = new types.SnippetString(suggestion.insertText);
    } else {
      result.insertText = suggestion.insertText;
      result.textEdit =
        result.range instanceof types.Range ? new types.TextEdit(result.range, result.insertText) : undefined;
    }
    if (suggestion.additionalTextEdits && suggestion.additionalTextEdits.length > 0) {
      result.additionalTextEdits = suggestion.additionalTextEdits.map((e) => TextEdit.to(e as model.TextEdit));
    }
    result.command = converter && suggestion.command ? converter.fromInternal(suggestion.command) : undefined;

    return result;
  }
}

export namespace CompletionItemTag {
  export function from(kind: types.CompletionItemTag): model.CompletionItemTag {
    switch (kind) {
      case types.CompletionItemTag.Deprecated:
        return model.CompletionItemTag.Deprecated;
    }
  }

  export function to(kind: model.CompletionItemTag): types.CompletionItemTag {
    switch (kind) {
      case model.CompletionItemTag.Deprecated:
        return types.CompletionItemTag.Deprecated;
    }
  }
}

export function viewColumnToResourceOpenOptions(viewColumn?: ViewColumnEnums): {
  groupIndex?: number;
  relativeGroupIndex?: number;
} {
  const result: { groupIndex?: number; relativeGroupIndex?: number } = {};
  if (viewColumn) {
    if (viewColumn === ViewColumnEnums.Beside) {
      result.relativeGroupIndex = 1;
    } else if (viewColumn === ViewColumnEnums.Active) {
      result.relativeGroupIndex = 0;
    } else {
      result.groupIndex = viewColumn - 1;
    }
  }
  return result;
}

export namespace WorkspaceSymbol {
  export function from(info: vscode.SymbolInformation): model.IWorkspaceSymbol {
    return {
      name: info.name,
      kind: SymbolKind.from(info.kind),
      tags: info.tags && info.tags.map(SymbolTag.from),
      containerName: info.containerName,
      location: location.from(info.location),
    } as model.IWorkspaceSymbol;
  }
  export function to(info: model.IWorkspaceSymbol): types.SymbolInformation {
    const result = new types.SymbolInformation(
      info.name,
      SymbolKind.to(info.kind),
      info.containerName,
      location.to(info.location),
    );
    result.tags = info.tags && info.tags.map(SymbolTag.to);
    return result;
  }
}

export namespace Position {
  export function to(position: model.Position): types.Position {
    return new types.Position(position.lineNumber - 1, position.column - 1);
  }
  export function from(position: types.Position | vscode.Position): model.Position {
    return { lineNumber: position.line + 1, column: position.character + 1 };
  }
}

export namespace ProgressLocation {
  export function from(loc: vscode.ProgressLocation | { viewId: string }): MainProgressLocation | string {
    if (typeof loc === 'object') {
      return loc.viewId;
    }

    switch (loc) {
      case types.ProgressLocation.SourceControl:
        return MainProgressLocation.Scm;
      case types.ProgressLocation.Window:
        return MainProgressLocation.Window;
      case types.ProgressLocation.Notification:
        return MainProgressLocation.Notification;
    }
    throw new Error("Unknown 'ProgressLocation'");
  }
}

export function fromFileStat(stat: vscode.FileStat, uri: types.Uri) {
  const isSymbolicLink = stat.type.valueOf() === FileType.SymbolicLink.valueOf();
  const isDirectory = stat.type.valueOf() === FileType.Directory.valueOf();

  const result: FileStat = {
    uri: uri.toString(),
    lastModification: stat.mtime,
    createTime: stat.ctime,
    isSymbolicLink,
    isDirectory,
    size: stat.size,
  };

  return result;
}

export function toFileStat(stat: FileStat): vscode.FileStat {
  return {
    ctime: stat.createTime || 0,
    mtime: stat.lastModification,
    size: stat.size || 0,
    type: stat.type || FileType.Unknown,
  };
}

export function isLikelyVscodeRange(thing: any): thing is types.Range {
  if (!thing) {
    return false;
  }
  return (thing as types.Range).start !== undefined && (thing as types.Range).end !== undefined;
}

export namespace CallHierarchyItem {
  export function to(item: model.ICallHierarchyItemDto): types.CallHierarchyItem {
    const result = new types.CallHierarchyItem(
      SymbolKind.toSymbolKind(item.kind),
      item.name,
      item.detail || '',
      URI.revive(item.uri),
      toRange(item.range),
      toRange(item.selectionRange),
    );

    result._sessionId = item._sessionId;
    result._itemId = item._itemId;

    return result;
  }
}

export namespace TypeHierarchyItem {
  export function to(item: model.ITypeHierarchyItemDto): types.TypeHierarchyItem {
    const result = new types.TypeHierarchyItem(
      SymbolKind.to(item.kind),
      item.name,
      item.detail || '',
      URI.revive(item.uri),
      Range.to(item.range),
      Range.to(item.selectionRange),
    );

    result._sessionId = item._sessionId;
    result._itemId = item._itemId;

    return result;
  }

  export function from(
    item: vscode.TypeHierarchyItem,
    sessionId?: string,
    itemId?: string,
  ): model.ITypeHierarchyItemDto {
    sessionId = sessionId ?? (item as types.TypeHierarchyItem)._sessionId;
    itemId = itemId ?? (item as types.TypeHierarchyItem)._itemId;

    if (sessionId === undefined || itemId === undefined) {
      throw new Error('invalid item');
    }

    return {
      _sessionId: sessionId,
      _itemId: itemId,
      kind: SymbolKind.from(item.kind),
      name: item.name,
      detail: item.detail ?? '',
      uri: item.uri,
      range: Range.from(item.range),
      selectionRange: Range.from(item.selectionRange),
      tags: item.tags?.map(SymbolTag.from),
    };
  }
}

export namespace CallHierarchyIncomingCall {
  export function to(item: model.IIncomingCallDto): types.CallHierarchyIncomingCall {
    return new types.CallHierarchyIncomingCall(
      CallHierarchyItem.to(item.from),
      item.fromRanges.map((r) => toRange(r)),
    );
  }
}

export namespace CallHierarchyOutgoingCall {
  export function to(item: model.IOutgoingCallDto): types.CallHierarchyOutgoingCall {
    return new types.CallHierarchyOutgoingCall(
      CallHierarchyItem.to(item.to),
      item.fromRanges.map((r) => toRange(r)),
    );
  }
}

export namespace ParameterInformation {
  export function from(info: types.ParameterInformation): model.ParameterInformation {
    return {
      label: info.label,
      documentation: info.documentation ? MarkdownString.fromStrict(info.documentation) : undefined,
    };
  }
  export function to(info: model.ParameterInformation): types.ParameterInformation {
    return {
      label: info.label,
      documentation: isMarkdownString(info.documentation) ? MarkdownString.to(info.documentation) : info.documentation,
    };
  }
}

export namespace SignatureInformation {
  export function from(info: types.SignatureInformation): model.SignatureInformation {
    return {
      label: info.label,
      documentation: info.documentation ? MarkdownString.fromStrict(info.documentation) : undefined,
      parameters: Array.isArray(info.parameters) ? info.parameters.map(ParameterInformation.from) : [],
      activeParameter: info.activeParameter,
    };
  }

  export function to(info: model.SignatureInformation): types.SignatureInformation {
    return {
      label: info.label,
      documentation: isMarkdownString(info.documentation) ? MarkdownString.to(info.documentation) : info.documentation,
      parameters: Array.isArray(info.parameters) ? info.parameters.map(ParameterInformation.to) : [],
      activeParameter: info.activeParameter,
    };
  }
}

export namespace SignatureHelp {
  export function from(help: types.SignatureHelp): model.SignatureHelp {
    return {
      activeSignature: help.activeSignature,
      activeParameter: help.activeParameter,
      signatures: Array.isArray(help.signatures) ? help.signatures.map(SignatureInformation.from) : [],
    };
  }

  export function to(help: model.SignatureHelp): types.SignatureHelp {
    return {
      activeSignature: help.activeSignature,
      activeParameter: help.activeParameter,
      signatures: Array.isArray(help.signatures) ? help.signatures.map(SignatureInformation.to) : [],
    };
  }
}

export const ACTIVE_GROUP = -1;
export type ACTIVE_GROUP_TYPE = typeof ACTIVE_GROUP;

export const SIDE_GROUP = -2;
export type SIDE_GROUP_TYPE = typeof SIDE_GROUP;

export namespace ViewColumn {
  export function from(column?: vscode.ViewColumn): EditorGroupColumn {
    if (typeof column === 'number' && column >= types.ViewColumn.One) {
      return column - 1; // adjust zero index (ViewColumn.ONE => 0)
    }

    if (column === types.ViewColumn.Beside) {
      return SIDE_GROUP;
    }

    return ACTIVE_GROUP; // default is always the active group
  }

  export function to(position: EditorGroupColumn): vscode.ViewColumn {
    if (typeof position === 'number' && position >= 0) {
      return position + 1; // adjust to index (ViewColumn.ONE => 1)
    }

    throw new Error("invalid 'EditorGroupColumn'");
  }
}

export namespace DefinitionLink {
  export function from(value: vscode.Location | vscode.DefinitionLink): model.LocationLink {
    const definitionLink = value as vscode.DefinitionLink;
    const location = value as vscode.Location;
    return {
      originSelectionRange: definitionLink.originSelectionRange
        ? Range.from(definitionLink.originSelectionRange)
        : undefined,
      uri: definitionLink.targetUri ? definitionLink.targetUri : location.uri,
      range: Range.from(definitionLink.targetRange ? definitionLink.targetRange : location.range),
      targetSelectionRange: definitionLink.targetSelectionRange
        ? Range.from(definitionLink.targetSelectionRange)
        : undefined,
    };
  }

  export function to(value: model.LocationLink): vscode.LocationLink {
    return {
      targetUri: value.uri,
      targetRange: Range.to(value.range),
      targetSelectionRange: value.targetSelectionRange ? Range.to(value.targetSelectionRange) : undefined,
      originSelectionRange: value.originSelectionRange ? Range.to(value.originSelectionRange) : undefined,
    };
  }
}

export namespace EvaluatableExpression {
  export function from(expression: vscode.EvaluatableExpression): IEvaluatableExpression {
    return {
      range: fromRange(expression.range),
      expression: expression.expression,
    } as IEvaluatableExpression;
  }

  export function to(info: IEvaluatableExpression): types.EvaluatableExpression {
    return new types.EvaluatableExpression(toRange(info.range), info.expression);
  }
}
export namespace InlineValue {
  export function from(inlineValue: vscode.InlineValue): debugModel.InlineValue {
    if (inlineValue instanceof types.InlineValueText) {
      return {
        type: 'text',
        range: Range.from(inlineValue.range),
        text: inlineValue.text,
      } as debugModel.InlineValueText;
    } else if (inlineValue instanceof types.InlineValueVariableLookup) {
      return {
        type: 'variable',
        range: Range.from(inlineValue.range),
        variableName: inlineValue.variableName,
        caseSensitiveLookup: inlineValue.caseSensitiveLookup,
      } as debugModel.InlineValueVariableLookup;
    } else if (inlineValue instanceof types.InlineValueEvaluatableExpression) {
      return {
        type: 'expression',
        range: Range.from(inlineValue.range),
        expression: inlineValue.expression,
      } as debugModel.InlineValueExpression;
    } else {
      throw new Error("Unknown 'InlineValue' type");
    }
  }

  export function to(inlineValue: debugModel.InlineValue): vscode.InlineValue {
    switch (inlineValue.type) {
      case 'text':
        return {
          range: Range.to(inlineValue.range),
          text: inlineValue.text,
        } as vscode.InlineValueText;
      case 'variable':
        return {
          range: Range.to(inlineValue.range),
          variableName: inlineValue.variableName,
          caseSensitiveLookup: inlineValue.caseSensitiveLookup,
        } as vscode.InlineValueVariableLookup;
      case 'expression':
        return {
          range: Range.to(inlineValue.range),
          expression: inlineValue.expression,
        } as vscode.InlineValueEvaluatableExpression;
    }
  }
}

export namespace InlineValueContext {
  export function from(inlineValueContext: vscode.InlineValueContext): IInlineValueContextDto {
    return {
      frameId: inlineValueContext.frameId,
      stoppedLocation: Range.from(inlineValueContext.stoppedLocation),
    } as IInlineValueContextDto;
  }

  export function to(inlineValueContext: IInlineValueContextDto): types.InlineValueContext {
    return new types.InlineValueContext(inlineValueContext.frameId, Range.to(inlineValueContext.stoppedLocation));
  }
}

export namespace InlayHint {
  export function from(hint: vscode.InlayHint): languages.InlayHint {
    return {
      label: hint.label as any,
      position: Position.from(hint.position),
      kind: hint.kind && InlayHintKind.from(hint.kind),
      paddingLeft: hint.paddingLeft,
      paddingRight: hint.paddingRight,
    };
  }

<<<<<<< HEAD
  export function to(converter: CommandsConverter, hint: languages.InlayHint): vscode.InlayHint {
    const res = new types.InlayHint(
      typeof hint.label === 'string' ? hint.label : hint.label.map(InlayHintLabelPart.to.bind(undefined, converter)),
      Position.to(hint.position),
      hint.kind && InlayHintKind.to(hint.kind),
    );
    res.paddingLeft = hint.paddingLeft;
    res.paddingRight = hint.paddingRight;
=======
  export function to(hint: modes.InlayHint): vscode.InlayHint {
    const res = new types.InlayHint(Position.to(hint.position), hint.text, InlayHintKind.to(hint.kind));
    res.whitespaceAfter = hint.whitespaceAfter;
    res.whitespaceBefore = hint.whitespaceBefore;
>>>>>>> 717b26ce
    return res;
  }
}

export namespace InlayHintLabelPart {
  export function to(converter: CommandsConverter, part: languages.InlayHintLabelPart): types.InlayHintLabelPart {
    const result = new types.InlayHintLabelPart(part.label);
    result.tooltip = isMarkdownString(part.tooltip) ? MarkdownString.to(part.tooltip) : part.tooltip;
    if (languages.Command.is(part.command)) {
      result.command = converter.fromInternal(part.command);
    }
    if (part.location) {
      result.location = location.to(part.location);
    }
    return result;
  }
}

export namespace InlayHintKind {
  export function from(kind: vscode.InlayHintKind): languages.InlayHintKind {
    return kind;
  }
  export function to(kind: languages.InlayHintKind): vscode.InlayHintKind {
    return kind;
  }
}

export namespace CodeActionTriggerKind {
  export function to(value: CodeActionTriggerType): types.CodeActionTriggerKind {
    switch (value) {
      case CodeActionTriggerType.Invoke:
        return types.CodeActionTriggerKind.Invoke;

      case CodeActionTriggerType.Auto:
        return types.CodeActionTriggerKind.Automatic;
    }
  }
}

// #region Test Adapter

export namespace TestMessage {
  export function from(message: vscode.TestMessage): SerializedTestErrorMessage {
    return {
      message: MarkdownString.fromStrict(message.message) || '',
      type: TestMessageType.Error,
      expected: message.expectedOutput,
      actual: message.actualOutput,
      location: message.location ? (location.from(message.location) as any) : undefined,
    };
  }

  export function to(item: SerializedTestErrorMessage): vscode.TestMessage {
    const message = new types.TestMessage(
      typeof item.message === 'string' ? item.message : MarkdownString.to(item.message),
    );
    message.actualOutput = item.actual;
    message.expectedOutput = item.expected;
    message.location = item.location ? location.to(item.location) : undefined;
    return message;
  }
}

export namespace TestTag {
  const enum Constants {
    Delimiter = '\0',
  }

  export const namespace = (ctrlId: string, tagId: string) => ctrlId + Constants.Delimiter + tagId;

  export const denamespace = (namespaced: string) => {
    const index = namespaced.indexOf(Constants.Delimiter);
    return { ctrlId: namespaced.slice(0, index), tagId: namespaced.slice(index + 1) };
  };
}

export namespace TestItem {
  export type Raw = vscode.TestItem;

  export function from(item: TestItemImpl): ITestItem {
    const ctrlId = getPrivateApiFor(item).controllerId;
    return {
      extId: TestId.fromExtHostTestItem(item, ctrlId).toString(),
      label: item.label,
      uri: item.uri,
      tags: item.tags.map((t) => TestTag.namespace(ctrlId, t.id)),
      range: Range.from(item.range) || null,
      description: item.description || null,
      error: item.error ? MarkdownString.fromStrict(item.error) || null : null,
    };
  }

  export function toPlain(item: ITestItem): Omit<vscode.TestItem, 'children' | 'invalidate' | 'discoverChildren'> {
    return {
      parent: undefined,
      error: undefined,
      id: TestId.fromString(item.extId).localId,
      label: item.label,
      uri: URI.revive(item.uri),
      tags: (item.tags || []).map((t) => {
        const { tagId } = TestTag.denamespace(t);
        return new types.TestTag(tagId);
      }),
      range: Range.to(item.range || undefined),
      invalidateResults: () => undefined,
      canResolveChildren: false,
      busy: false,
      description: item.description || undefined,
    };
  }

  function to(item: ITestItem): TestItemImpl {
    const testId = TestId.fromString(item.extId);
    const testItem = new TestItemImpl(testId.controllerId, testId.localId, item.label, URI.revive(item.uri));
    testItem.range = Range.to(item.range || undefined);
    testItem.description = item.description || undefined;
    return testItem;
  }

  export function toItemFromContext(context: ITestItemContext): TestItemImpl {
    let node: TestItemImpl | undefined;
    for (const test of context.tests) {
      const next = to(test.item);
      getPrivateApiFor(next).parent = node;
      node = next;
    }

    return node!;
  }
}

export namespace TestTag {
  export function from(tag: vscode.TestTag): ITestTag {
    return { id: tag.id };
  }

  export function to(tag: ITestTag): vscode.TestTag {
    return new types.TestTag(tag.id);
  }
}

export namespace TestResults {
  const convertTestResultItem = (
    item: SerializedTestResultItem,
    byInternalId: Map<string, SerializedTestResultItem>,
  ): vscode.TestResultSnapshot => {
    const snapshot: vscode.TestResultSnapshot = {
      ...TestItem.toPlain(item.item),
      parent: undefined,
      taskStates: item.tasks.map((t) => ({
        state: t.state as number as types.TestResultState,
        duration: t.duration,
        messages: t.messages
          .filter((m): m is ITestErrorMessage => m.type === TestMessageType.Error)
          .map(TestMessage.to),
      })),
      children: item.children
        .map((c) => byInternalId.get(c))
        .filter(isDefined)
        .map((c) => convertTestResultItem(c, byInternalId)),
    };

    for (const child of snapshot.children) {
      (child as any).parent = snapshot;
    }

    return snapshot;
  };

  export function to(serialized: ISerializedTestResults): vscode.TestRunResult {
    const roots: SerializedTestResultItem[] = [];
    const byInternalId = new Map<string, SerializedTestResultItem>();
    for (const item of serialized.items) {
      byInternalId.set(item.item.extId, item);
      if (
        serialized.request.targets.some(
          (t) => t.controllerId === item.controllerId && t.testIds.includes(item.item.extId),
        )
      ) {
        roots.push(item);
      }
    }

    return {
      completedAt: serialized.completedAt,
      results: roots.map((r) => convertTestResultItem(r, byInternalId)),
    };
  }
}

export namespace TestCoverage {
  function fromCoveredCount(count: vscode.CoveredCount): ICoveredCount {
    return { covered: count.covered, total: count.covered };
  }

  function fromLocation(location: vscode.Range | vscode.Position) {
    return 'line' in location ? Position.from(location) : Range.from(location);
  }

  export function fromDetailed(coverage: vscode.DetailedCoverage): CoverageDetails {
    if ('branches' in coverage) {
      return {
        count: coverage.executionCount,
        location: fromLocation(coverage.location),
        type: DetailType.Statement,
        branches: coverage.branches.length
          ? coverage.branches.map((b) => ({
              count: b.executionCount,
              location: b.location && fromLocation(b.location),
            }))
          : undefined,
      };
    } else {
      return {
        type: DetailType.Function,
        count: coverage.executionCount,
        location: fromLocation(coverage.location),
      };
    }
  }

  export function fromFile(coverage: vscode.FileCoverage): IFileCoverage {
    return {
      uri: coverage.uri,
      statement: fromCoveredCount(coverage.statementCoverage),
      branch: coverage.branchCoverage && fromCoveredCount(coverage.branchCoverage),
      function: coverage.functionCoverage && fromCoveredCount(coverage.functionCoverage),
      details: coverage.detailedCoverage?.map(fromDetailed),
    };
  }
}
// #endregion

export interface IURITransformer {
  transformIncoming(uri: UriComponents): UriComponents;
  transformOutgoing(uri: UriComponents): UriComponents;
  transformOutgoingURI(uri: URI): URI;
  transformOutgoingScheme(scheme: string): string;
}

export interface IDocumentFilterDto {
  $serialized: true;
  language?: string;
  scheme?: string;
  pattern?: string | IRelativePattern;
  exclusive?: boolean;
}

export namespace DocumentSelector {
  export function from(value: vscode.DocumentSelector, uriTransformer?: IURITransformer): IDocumentFilterDto[] {
    return coalesce(asArray(value).map((sel) => _doTransformDocumentSelector(sel, uriTransformer)));
  }

  function _doTransformDocumentSelector(
    selector: string | vscode.DocumentFilter,
    uriTransformer: IURITransformer | undefined,
  ): IDocumentFilterDto | undefined {
    if (typeof selector === 'string') {
      return {
        $serialized: true,
        language: selector,
      };
    }

    if (selector) {
      return {
        $serialized: true,
        language: selector.language,
        scheme: _transformScheme(selector.scheme, uriTransformer),
        pattern: typeof selector.pattern === 'undefined' ? undefined : GlobPattern.from(selector.pattern),
        exclusive: selector.exclusive,
      };
    }

    return undefined;
  }

  function _transformScheme(
    scheme: string | undefined,
    uriTransformer: IURITransformer | undefined,
  ): string | undefined {
    if (uriTransformer && typeof scheme === 'string') {
      return uriTransformer.transformOutgoingScheme(scheme);
    }
    return scheme;
  }
}<|MERGE_RESOLUTION|>--- conflicted
+++ resolved
@@ -1559,21 +1559,14 @@
     };
   }
 
-<<<<<<< HEAD
   export function to(converter: CommandsConverter, hint: languages.InlayHint): vscode.InlayHint {
     const res = new types.InlayHint(
+      Position.to(hint.position),
       typeof hint.label === 'string' ? hint.label : hint.label.map(InlayHintLabelPart.to.bind(undefined, converter)),
-      Position.to(hint.position),
       hint.kind && InlayHintKind.to(hint.kind),
     );
     res.paddingLeft = hint.paddingLeft;
     res.paddingRight = hint.paddingRight;
-=======
-  export function to(hint: modes.InlayHint): vscode.InlayHint {
-    const res = new types.InlayHint(Position.to(hint.position), hint.text, InlayHintKind.to(hint.kind));
-    res.whitespaceAfter = hint.whitespaceAfter;
-    res.whitespaceBefore = hint.whitespaceBefore;
->>>>>>> 717b26ce
     return res;
   }
 }
