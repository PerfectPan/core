--- conflicted
+++ resolved
@@ -117,11 +117,8 @@
       layoutConfig: opts.layoutConfig as LayoutConfig,
       webviewEndpoint: opts.webviewEndpoint,
       extWorkerHost: opts.extWorkerHost,
-<<<<<<< HEAD
       appName: opts.appName,
-=======
       staticServicePath: opts.staticServicePath,
->>>>>>> 2e0c9838
     };
 
     this.connectionPath = opts.connectionPath || `${this.config.wsPath}/service`;
