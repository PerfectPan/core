--- conflicted
+++ resolved
@@ -81,12 +81,10 @@
   'collapse-all': 'collapse-all',
   'close-all': 'close-all',
   'save-all': 'save-all',
-<<<<<<< HEAD
   'setting-general': 'setting',
   'setting-editor': 'codelibrary-fill',
   'setting-file': 'file-text',
   'setting-extension': 'extension',
-=======
   'terminate': 'terminate',
   'step': 'step',
   'stop': 'stop',
@@ -95,7 +93,6 @@
   'start': 'start',
   'reload': 'reload',
   'toggle-breakpoints': 'deactivate-breakpoints',
->>>>>>> 192969ea
 };
 
 const iconMap: {[iconPrefix: string]: {[iconKey: string]: string}} = {
