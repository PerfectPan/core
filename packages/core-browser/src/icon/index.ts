const iconPrefixes = ['kaitian-icon kticon-'];

export function getIcon(iconKey: string) {
  let lastIndex = iconPrefixes.length;
  while (!iconMap[iconPrefixes[--lastIndex]][iconKey]) {
    if (lastIndex === 0) { break; }
  }
  const iconClass = iconMap[iconPrefixes[lastIndex]][iconKey];
  if (!iconClass) {
    console.warn('图标库缺失图标:' + iconKey);
  }

  return `${iconPrefixes[lastIndex]}${iconClass || 'smile'}`;
}

export function updateIconMap(prefix: string, customIconMap: {[iconKey: string]: string}) {
  iconMap[prefix] = customIconMap;
  iconPrefixes.push(prefix);
}

export const defaultIconMap = {
  'wait': 'wait',
  'extension': 'extension',
  'debug': 'debug',
  'scm': 'scm',
  'search': 'search',
  'explorer': 'explorer',
  'arrow-down': 'arrow-down',
  'dashboard-fill': 'dashboard-fill',
  'info-circle-fill': 'info-circle-fill',
  'close-circle-fill': 'close-circle-fill',
  'check-circle-fill': 'check-circle-fill',
  'check': 'check',
  'delete': 'delete',
  'detail': 'detail',
  'sync': 'sync',
  'question-circle': 'question-circle',
  'control-fill': 'control-fill',
  'codelibrary-fill': 'codelibrary-fill',
  'close': 'close',
  'unorderedlist': 'unorderedlist',
  'swap': 'swap',
  'up': 'up',
  'branches': 'branches',
  'file-exclamation': 'file-exclamation',
  'folder-fill': 'folder-fill',
  'folder-fill-open': 'folder-fill',
  'ellipsis': 'ellipsis',
  'right': 'right',
  'cloud-server': 'cloud-server',
  'bell': 'bell',
  'file-text': 'file-text',
  'team': 'team',
  'setting': 'setting',
  'embed': 'embed',
  'refresh': 'refresh',
  'search-close': 'close-square',
  'fold': 'collapse-all',
  'open': 'open',
  'withdraw': 'withdraw',
  'plus': 'plus',
  'line': 'line',
  'add': 'add',
  'ab': 'ab',
  'abl': 'abl',
  'regex': 'regex',
  'eye': 'eye',
  'clear': 'clear',
  'eye-close': 'eye-close',
  'replace': 'replace',
  'window-maximize': 'window-maximize',
<<<<<<< HEAD
  'new-file': 'new-file',
  'new-folder': 'new-folder',
  'collapse-all': 'collapse-all',
=======
  'close-all': 'close-all',
  'save-all': 'save-all',
>>>>>>> 8dc67a09
};

const iconMap: {[iconPrefix: string]: {[iconKey: string]: string}} = {
  [iconPrefixes[0]]: defaultIconMap,
};<|MERGE_RESOLUTION|>--- conflicted
+++ resolved
@@ -69,14 +69,11 @@
   'eye-close': 'eye-close',
   'replace': 'replace',
   'window-maximize': 'window-maximize',
-<<<<<<< HEAD
   'new-file': 'new-file',
   'new-folder': 'new-folder',
   'collapse-all': 'collapse-all',
-=======
   'close-all': 'close-all',
   'save-all': 'save-all',
->>>>>>> 8dc67a09
 };
 
 const iconMap: {[iconPrefix: string]: {[iconKey: string]: string}} = {
