import { Injector } from '@opensumi/di';
import {
  localize,
  getAvailableLanguages,
  isElectronRenderer,
  SUPPORTED_ENCODINGS,
  GeneralSettingsId,
} from '@opensumi/ide-core-common';

import { createPreferenceProxy, PreferenceProxy, PreferenceService, PreferenceSchema } from './preferences';

const EXPLORER_DEFAULTS = {
  confirmDelete: true,
  confirmMove: true,
};

export const FILES_DEFAULTS = {
  filesWatcherExclude: {
    '**/.git/objects/**': true,
    '**/.git/subtree-cache/**': true,
<<<<<<< HEAD
    '**/node_modules/*/**': true,
=======
    '**/node_modules/**': true,
>>>>>>> 8704d8cb
    '**/.hg/store/**': true,
  },
  filesExclude: {
    '**/.git': true,
    '**/.svn': true,
    '**/.hg': true,
    '**/CVS': true,
    '**/.DS_Store': true,
  },
};

export const FILE_TREE_DEFAULTS = {
  baseIndent: 10,
  indent: 8,
};

export const corePreferenceSchema: PreferenceSchema = {
  type: 'object',
  properties: {
    'general.language': {
      type: 'string',
      enum: getAvailableLanguages().map((l) => l.languageId),
      default: 'zh-CN',
    },
    'general.theme': {
      type: 'string',
      default: 'vs-dark',
      enum: [],
    },
    'general.askReloadOnLanguageChange': {
      type: 'boolean',
      default: true,
      description: '%preference.description.general.askReloadOnLanguageChange%',
    },
    [GeneralSettingsId.Icon]: {
      type: 'string',
      default: 'vs-minimal',
      enum: [],
    },
    'workbench.colorCustomizations': {
      type: 'object',
      description: '%preference.workbench.colorCustomizations%',
      default: {},
    },

    // 是否允许打开文件夹
    'application.supportsOpenFolder': {
      type: 'boolean',
      default: false,
      description: 'Whether default open folder behavior is supported',
    },
    'application.supportsOpenWorkspace': {
      type: 'boolean',
      default: false,
      description: 'Whether default open workspace behavior is supported',
    },
    'application.confirmExit': {
      type: 'string',
      enum: ['never', 'ifRequired', 'always'],
      default: 'always',
      description: 'When to confirm before closing the application window.',
    },
    'application.preferMarkdownPreview': {
      type: 'boolean',
      default: false,
      description: 'Use markdown preview first',
    },
    'application.invalidExthostReload': {
      type: 'string',
      enum: ['ifRequired', 'always'],
      default: 'ifRequired',
      description: 'Reload strategy when exthost process became invalid.',
    },
    'workbench.list.openMode': {
      type: 'string',
      enum: ['singleClick', 'doubleClick'],
      default: 'singleClick',
      description: localize('preference.workbench.list.openMode'),
    },
    'workbench.commandPalette.history': {
      type: 'number',
      default: 50,
      minimum: 0,
      description:
        'Controls the number of recently used commands to keep in history for the command palette. Set to 0 to disable command history.',
    },
    'workbench.refactoringChanges.showPreviewStrategy': {
      type: 'string',
      default: 'askMe',
      enum: ['show', 'hide', 'askMe'],
      description: '%preference.workbench.refactoringChanges.showPreviewStrategy%',
    },
    'workbench.quickOpen.preserveInput': {
      type: 'boolean',
      default: true,
      description: '%workbench.quickOpen.preserveInput%',
    },
    'workbench.hideSlotTabBarWhenHidePanel': {
      type: 'boolean',
      default: false,
      description: '%workbench.hideSlotTabBarWhenHidePanel%',
    },
    'explorer.confirmMove': {
      type: 'boolean',
      default: EXPLORER_DEFAULTS.confirmDelete,
      description: '%preference.explorer.confirm.move%',
    },
    'explorer.confirmDelete': {
      type: 'boolean',
      default: EXPLORER_DEFAULTS.confirmMove,
      description: '%preference.explorer.confirm.delete%',
    },
    'explorer.fileTree.baseIndent': {
      type: 'number',
      default: FILE_TREE_DEFAULTS.baseIndent,
    },
    'explorer.fileTree.indent': {
      type: 'number',
      default: FILE_TREE_DEFAULTS.indent,
    },
    'explorer.compactFolders': {
      type: 'boolean',
      description: '%preference.explorer.compactFolders%',
      default: true,
    },
    'explorer.autoReveal': {
      type: 'boolean',
      default: true,
    },
    'debug.toolbar.float': {
      type: 'boolean',
      default: true,
    },
    'debug.toolbar.top': {
      type: 'number',
      default: 0,
      description: '%preference.debug.toolbar.top%',
    },
    'debug.toolbar.height': {
      type: 'number',
      default: 30,
      description: '%preference.debug.toolbar.height%',
    },
    'debug.console.filter.mode': {
      type: 'string',
      enum: ['filter', 'matcher'],
      default: 'filter',
    },
    'files.exclude': {
      type: 'object',
      description: '%preference.files.exclude%',
      default: FILES_DEFAULTS.filesExclude,
      additionalProperties: {
        anyOf: [
          {
            type: 'boolean',
            description: localize(
              'files.exclude.boolean',
              'The glob pattern to match file paths against. Set to true or false to enable or disable the pattern.',
            ),
          },
        ],
      },
    },
    'files.watcherExclude': {
      type: 'object',
      default: FILES_DEFAULTS.filesWatcherExclude,
      description: '%preference.files.watcherExclude%',
    },
    'files.associations': {
      type: 'object',
      markdownDescription: '%preference.files.associations%',
    },
    'files.encoding': {
      type: 'string',
      description: '%preference.files.encoding%',
      default: 'utf8',
      enum: Object.keys(SUPPORTED_ENCODINGS),
    },
    'files.eol': {
      type: 'string',
      enum: ['\n', '\r\n', 'auto'],
      default: 'auto',
    },
    'files.trimFinalNewlines': {
      type: 'boolean',
      default: false,
    },
    'files.trimTrailingWhitespace': {
      type: 'boolean',
      default: false,
    },
    'files.insertFinalNewline': {
      type: 'boolean',
      default: false,
    },
    'files.autoGuessEncoding': {
      type: 'boolean',
      default: false,
      description: '%preference.files.autoGuessEncoding%',
      included: Object.keys(SUPPORTED_ENCODINGS).length > 1,
    },
    // 设置面板是否用户Scope在前
    'settings.userBeforeWorkspace': {
      type: 'boolean',
      default: false,
      description: '%settings.configuration.userBeforeWorkspace%',
    },
    'output.maxChannelLine': {
      type: 'number',
      default: 50000,
      description: '%output.maxChannelLineDesc%',
    },
    'output.enableLogHighlight': {
      type: 'boolean',
      default: true,
      description: '%output.enableLogHighlightDesc%',
    },
    'output.enableSmartScroll': {
      type: 'boolean',
      default: true,
      description: '%output.enableSmartScrollDesc%',
    },
    'debug.inline.values': {
      type: 'boolean',
      default: false,
    },
    'debug.console.wordWrap': {
      type: 'boolean',
      default: true,
    },
    'toolbar.ignoreActions': {
      type: 'object',
      patternProperties: {
        '.*': {
          type: 'array',
          items: [{ type: 'string' }],
        },
      },
      description: '%preference.toolbar.ignoreActions%',
    },
    'toolbar.buttonDisplay': {
      type: 'string',
      enum: ['icon', 'iconAndText'],
      default: 'iconAndText',
      description: '%preference.toolbar.buttonDisplay%',
    },
    'toolbar.buttonTitleStyle': {
      type: 'string',
      enum: ['vertical', 'horizontal'],
      default: 'horizontal',
    },
    'view.saveLayoutWithWorkspace': {
      type: 'boolean',
      default: false,
    },
  },
};

export interface CoreConfiguration {
  'application.confirmExit': 'never' | 'ifRequired' | 'always';
  'application.invalidExthostReload': 'ifRequired' | 'always';
  'workbench.list.openMode': 'singleClick' | 'doubleClick';
  'debug.console.filter.mode': 'filter' | 'matcher';
  'workbench.commandPalette.history': number;
  'workbench.refactoringChanges.showPreviewStrategy': string;
  'workbench.quickOpen.preserveInput': boolean;
  'explorer.confirmDelete': boolean;
  'explorer.fileTree.baseIndent': number;
  'explorer.fileTree.indent': number;
  'explorer.autoReveal': boolean;
  'explorer.confirmMove': boolean;
  'explorer.compactFolders': boolean;
  'debug.toolbar.float': boolean;
  'debug.toolbar.top': number;
  'debug.toolbar.height': number;
  'files.watcherExclude': { [key: string]: boolean };
  'files.exclude': { [key: string]: boolean };
  'files.associations': { [key: string]: string };
  'files.encoding': string;
  'general.language': string;
  'general.theme': string;
  'view.saveLayoutWithWorkspace': boolean;
}

export const CorePreferences = Symbol('CorePreferences');
export type CorePreferences = PreferenceProxy<CoreConfiguration>;

export function injectCorePreferences(inject: Injector) {
  inject.addProviders({
    token: CorePreferences,
    useFactory: (inject: Injector) => {
      const preferences: PreferenceService = inject.get(PreferenceService);
      return createPreferenceProxy(preferences, corePreferenceSchema);
    },
  });
}<|MERGE_RESOLUTION|>--- conflicted
+++ resolved
@@ -18,11 +18,7 @@
   filesWatcherExclude: {
     '**/.git/objects/**': true,
     '**/.git/subtree-cache/**': true,
-<<<<<<< HEAD
-    '**/node_modules/*/**': true,
-=======
     '**/node_modules/**': true,
->>>>>>> 8704d8cb
     '**/.hg/store/**': true,
   },
   filesExclude: {
