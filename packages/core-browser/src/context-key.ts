import { IContextKeyExpr } from './keybinding';
import { Event, BasicEvent } from '@ali/ide-core-common';

export interface IContextKey<T> {
  set(value: T | undefined): void;
  reset(): void;
  get(): T | undefined;
}

export const IContextKeyService = Symbol('IContextKeyService');

export interface IContextKeyService {
  createKey<T>(key: string, defaultValue: T | undefined): IContextKey<T>;
  match(expression: string | IContextKeyExpr, context?: HTMLElement): boolean;
<<<<<<< HEAD
  createScoped(): IContextKeyService;
}
=======
  getKeysInWhen(when: string): string[];
}

export interface IContextKeyChangeEventPayload {
  affectsSome(keys: IReadableSet<string>): boolean;
}

export interface IReadableSet<T> {
  has(value: T): boolean;
}

export class ContextKeyChangeEvent extends BasicEvent<IContextKeyChangeEventPayload> {}
>>>>>>> b352c2db
<|MERGE_RESOLUTION|>--- conflicted
+++ resolved
@@ -12,10 +12,7 @@
 export interface IContextKeyService {
   createKey<T>(key: string, defaultValue: T | undefined): IContextKey<T>;
   match(expression: string | IContextKeyExpr, context?: HTMLElement): boolean;
-<<<<<<< HEAD
   createScoped(): IContextKeyService;
-}
-=======
   getKeysInWhen(when: string): string[];
 }
 
@@ -27,5 +24,4 @@
   has(value: T): boolean;
 }
 
-export class ContextKeyChangeEvent extends BasicEvent<IContextKeyChangeEventPayload> {}
->>>>>>> b352c2db
+export class ContextKeyChangeEvent extends BasicEvent<IContextKeyChangeEventPayload> {}