--- conflicted
+++ resolved
@@ -2,15 +2,12 @@
 import * as styles from './tree.module.less';
 import * as cls from 'classnames';
 import { trim, rtrim, localize, formatLocalize, coalesce, isValidBasename, TreeViewAction, isTreeViewActionComponent } from '@ali/ide-core-common';
-import { TreeNode, TreeViewActionConfig, TreeViewActionTypes, ExpandableTreeNode, SelectableTreeNode, TreeNodeHighlightRange } from './';
+import { TreeNode, TreeViewActionTypes, ExpandableTreeNode, SelectableTreeNode, TreeNodeHighlightRange } from './';
 import { TEMP_FILE_NAME } from './tree.view';
 import { getIcon } from '../../icon';
 import Icon from '../icon';
-<<<<<<< HEAD
+import Badge from '../badge';
 import { Input } from '../input';
-=======
-import Badge from '../badge';
->>>>>>> 5ba8c214
 
 export type CommandActuator<T = any> = (commandId: string, params: T) => void;
 
