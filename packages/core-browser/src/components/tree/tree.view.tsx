--- conflicted
+++ resolved
@@ -2,11 +2,7 @@
 import { observer } from 'mobx-react-lite';
 import { TreeNode } from './tree';
 import { TreeContainerNode } from './tree-node.view';
-<<<<<<< HEAD
-import { isOSX } from '@ali/ide-core-node';
-=======
 import { isOSX } from '@ali/ide-core-common';
->>>>>>> 985ab2b4
 import { SelectableTreeNode } from './tree-selection';
 
 export interface TreeProps extends React.PropsWithChildren<any> {
