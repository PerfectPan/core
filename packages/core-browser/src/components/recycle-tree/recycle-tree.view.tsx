--- conflicted
+++ resolved
@@ -132,42 +132,39 @@
       return renderedStart <= index && index <= renderedEnd;
     });
     renderedFileItems = renderedFileItems.map((item: TreeNode, index: number) => {
-<<<<<<< HEAD
       let highLightRanges = item.highLightRanges;
       if (!highLightRanges && searchable && search) {
-        highLightRanges = [];
+        highLightRanges = {
+          name: [],
+          description: [],
+        };
         let start;
-=======
-      let highLightRange = item.highLightRange;
-      if (!highLightRange && searchable && search) {
-        const start = typeof item.name === 'string' ? item.name.indexOf(search) : -1;
->>>>>>> eb676a8c
         let end;
-        if (item.name) {
+        if (typeof item.name === 'string') {
           start =  item.name.indexOf(search);
           if (start >= 0) {
             end = start + search.length;
-            highLightRanges.push({
+            highLightRanges.name!.push({
               start,
               end,
             });
           } else {
-            highLightRanges.push({
+            highLightRanges.name!.push({
               start: 0,
               end: 0,
             });
           }
         }
-        if (item.description) {
+        if (typeof item.description === 'string') {
           start =  item.description.indexOf(search);
           if (start >= 0) {
             end = start + search.length;
-            highLightRanges.push({
+            highLightRanges.description!.push({
               start,
               end,
             });
           } else {
-            highLightRanges.push({
+            highLightRanges.description!.push({
               start: 0,
               end: 0,
             });
