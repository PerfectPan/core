--- conflicted
+++ resolved
@@ -104,9 +104,26 @@
   label:hover:before {
     border: 2px solid var(--inputOption-activeBorder) !important;
   }
-<<<<<<< HEAD
+
+  &.small {
+
+    /* checkbox aspect */
+    [type="checkbox"]:not(:checked)+label:before,
+    [type="checkbox"]:checked+label:before {
+      left: 1.5px;
+      top: 1.5px;
+      width: 12px;
+      height: 12px;
+      border-radius: 2px;
+    }
+
+    [type="checkbox"]:not(:checked)+label:after,
+    [type="checkbox"]:checked+label:after {
+      top: 3px;
+      left: 3px;
+    }
+  }
 }
-
 
 .input_box {
   width: 100%;
@@ -154,25 +171,5 @@
       border: 1px solid var(--inputValidation-warningBorder);
     }
     border: 2px solid var(--kt-inputOption-hoverBorder)!important;
-=======
-
-  &.small {
-
-    /* checkbox aspect */
-    [type="checkbox"]:not(:checked)+label:before,
-    [type="checkbox"]:checked+label:before {
-      left: 1.5px;
-      top: 1.5px;
-      width: 12px;
-      height: 12px;
-      border-radius: 2px;
-    }
-
-    [type="checkbox"]:not(:checked)+label:after,
-    [type="checkbox"]:checked+label:after {
-      top: 3px;
-      left: 3px;
-    }
->>>>>>> 2384b0e8
   }
 }