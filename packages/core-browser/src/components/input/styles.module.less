@import '../../style/variable.less';

.input {
  font-size: @kt-ui-font-size1;
  line-height: 20px;
  border-width: 1px;
  border-style: solid;
  border-color: var(--input-background);
  background: var(--input-background);
  color: var(--input-foreground);
  padding-left: 5px;
  outline: none;

  &:hover,
  &:active,
  &:focus {
    border-color: var(--inputOption-activeBorder);
  }

  &::placeholder {
    color: var(--input-placeholderForeground);
  }
}

.checkbox_wrap {
  display: inline-block;

  [type="checkbox"]:not(:checked),
  [type="checkbox"]:checked {
    position: absolute;
    left: -9999px;
  }

  [type="checkbox"]:not(:checked)+label,
  [type="checkbox"]:checked+label {
    position: relative;
    padding-left: 20px;
    cursor: pointer;
  }

  /* checkbox aspect */
  [type="checkbox"]:not(:checked)+label:before,
  [type="checkbox"]:checked+label:before {
    content: '';
    position: absolute;
    left: 0;
    top: 0;
    width: 15px;
    height: 15px;
    border: 0;
    background: var(--input-background);
    border-radius: 2px;
    box-shadow: inset 0 1px 3px rgba(0,0,0,.1);
  }

<<<<<<< HEAD
  [type="checkbox"]:checked + label:before {
=======
  [type="checkbox"]:checked+label:before {
>>>>>>> d5122132
    background: var(--inputOption-activeBorder);
  }

  /* checked mark aspect */
  [type="checkbox"]:not(:checked)+label:after,
  [type="checkbox"]:checked+label:after {
    content: '\2713\0020';
    position: absolute;
    top: 2px;
    left: 2px;
    font-size: @kt-ui-font-size1;
    line-height: 0.8;
    color: var(--input-foreground);
    transition: all .2s;
  }

  /* checked mark aspect changes */
  [type="checkbox"]:not(:checked)+label:after {
    opacity: 0;
    transform: scale(0);
  }

  [type="checkbox"]:checked+label:after {
    opacity: 1;
    transform: scale(1);
  }

  /* disabled checkbox */
  [type="checkbox"]:disabled:not(:checked)+label:before,
  [type="checkbox"]:disabled:checked+label:before {
    box-shadow: none;
    border-color: #bbb;
    background-color: #ddd;
  }

  [type="checkbox"]:disabled:checked+label:after {
    color: #999;
  }

  [type="checkbox"]:disabled+label {
    color: #aaa;
  }

  /* hover style just for information */
  label:hover:before {
    border: 2px solid var(--inputOption-activeBorder) !important;
  }

  &.small {

    /* checkbox aspect */
    [type="checkbox"]:not(:checked)+label:before,
    [type="checkbox"]:checked+label:before {
      left: 1.5px;
      top: 1.5px;
      width: 12px;
      height: 12px;
      border-radius: 2px;
    }

    [type="checkbox"]:not(:checked)+label:after,
    [type="checkbox"]:checked+label:after {
      top: 3px;
      left: 3px;
    }
  }
}<|MERGE_RESOLUTION|>--- conflicted
+++ resolved
@@ -53,11 +53,7 @@
     box-shadow: inset 0 1px 3px rgba(0,0,0,.1);
   }
 
-<<<<<<< HEAD
   [type="checkbox"]:checked + label:before {
-=======
-  [type="checkbox"]:checked+label:before {
->>>>>>> d5122132
     background: var(--inputOption-activeBorder);
   }
 
