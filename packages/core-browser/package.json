--- conflicted
+++ resolved
@@ -27,12 +27,9 @@
     "antd": "^3.20.3",
     "classnames": "^2.2.6",
     "clsx": "^1.0.4",
-<<<<<<< HEAD
     "@phosphor/commands": "^1.6.1",
     "@phosphor/widgets": "^1.6.0",
-=======
     "copy-to-clipboard": "^3.2.0",
->>>>>>> 38f16890
     "file-icons-js": "^1.0.3",
     "font-awesome": "^4.7.0",
     "jsonc-parser": "^2.1.0",
