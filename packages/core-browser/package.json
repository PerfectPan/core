--- conflicted
+++ resolved
@@ -1,10 +1,6 @@
 {
   "name": "@ali/ide-core-browser",
-<<<<<<< HEAD
-  "version": "1.38.3",
-=======
   "version": "1.39.0",
->>>>>>> a41e7044
   "description": "@ali/ide-core-browser",
   "files": [
     "lib"
@@ -23,15 +19,9 @@
   },
   "gitHead": "5dad2ca7b3ea2e1781caefb2552eb1596f146193",
   "dependencies": {
-<<<<<<< HEAD
-    "@ali/ide-components": "1.38.3",
-    "@ali/ide-connection": "1.38.3",
-    "@ali/ide-core-common": "1.38.3",
-=======
     "@ali/ide-components": "1.39.0",
     "@ali/ide-connection": "1.39.0",
     "@ali/ide-core-common": "1.39.0",
->>>>>>> a41e7044
     "ajv": "^6.10.0",
     "ansi-to-react": "^5.0.0",
     "antd": "^3.20.3",
