--- conflicted
+++ resolved
@@ -38,11 +38,8 @@
     "rxjs": "^6.5.1",
     "socket.io-client": "^2.2.0",
     "static-resource": "^0.1.0",
-<<<<<<< HEAD
     "vscode-debugprotocol": "^1.35.0",
-=======
     "vscode-languageserver-protocol": "^3.14.1",
->>>>>>> 806436b3
     "vscode-textmate": "^4.1.1",
     "xterm": "^3.13.2"
   }
