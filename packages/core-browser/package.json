--- conflicted
+++ resolved
@@ -37,11 +37,8 @@
     "react": "^16.8.6",
     "react-autosize-textarea": "^7.0.0",
     "react-perfect-scrollbar": "^1.5.2",
-<<<<<<< HEAD
     "reconnecting-websocket": "^4.2.0",
-=======
     "react-sticky": "^6.0.3",
->>>>>>> 08f2e8b8
     "socket.io-client": "^2.2.0",
     "static-resource": "^0.1.0",
     "vscode-debugprotocol": "^1.35.0",
