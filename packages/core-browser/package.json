--- conflicted
+++ resolved
@@ -1,10 +1,6 @@
 {
   "name": "@ali/ide-core-browser",
-<<<<<<< HEAD
-  "version": "1.0.6-alpha.9",
-=======
   "version": "1.0.6-alpha.12",
->>>>>>> 27e264bb
   "description": "@ali/ide-core-browser",
   "files": [
     "lib"
@@ -20,13 +16,8 @@
   },
   "gitHead": "eb9ea44d31a86f9a79eb1f83df41c8e67db3fc6e",
   "dependencies": {
-<<<<<<< HEAD
-    "@ali/ide-connection": "^1.0.6-alpha.9",
-    "@ali/ide-core-common": "^1.0.6-alpha.9",
-=======
     "@ali/ide-connection": "^1.0.6-alpha.12",
     "@ali/ide-core-common": "^1.0.6-alpha.12",
->>>>>>> 27e264bb
     "@phosphor/commands": "^1.6.1",
     "@phosphor/default-theme": "^0.1.0",
     "@phosphor/widgets": "^1.6.0",
