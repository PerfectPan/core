{
  "name": "@opensumi/ide-core-browser",
<<<<<<< HEAD
  "version": "2.15.7",
=======
  "version": "2.15.9",
>>>>>>> 923a7a7d
  "description": "@opensumi/ide-core-browser",
  "files": [
    "lib"
  ],
  "license": "MIT",
  "main": "lib/index.js",
  "typings": "lib/index.d.ts",
  "repository": {
    "type": "git",
    "url": "git@github.com:opensumi/core.git"
  },
  "scripts": {
    "prepublishOnly": "npm run build",
    "build": "tsc --build ../../configs/ts/references/tsconfig.core-browser.json"
  },
  "dependencies": {
<<<<<<< HEAD
    "@opensumi/ide-components": "2.15.7",
    "@opensumi/ide-connection": "2.15.7",
    "@opensumi/ide-core-common": "2.15.7",
=======
    "@opensumi/ide-components": "2.15.9",
    "@opensumi/ide-connection": "2.15.9",
    "@opensumi/ide-core-common": "2.15.9",
>>>>>>> 923a7a7d
    "@opensumi/vscode-debugprotocol": "1.49.0-beta.1",
    "@vscode/codicons": "0.0.27",
    "ajv": "^6.10.0",
    "classnames": "2.2.6",
    "clsx": "^1.0.4",
    "file-icons-js": "^1.0.3",
    "font-awesome": "^4.7.0",
    "fuzzy": "^0.1.3",
    "jsonc-parser": "^2.1.0",
    "keycode": "^2.2.0",
    "lodash": "^4.17.15",
    "lodash.throttle": "^4.1.1",
    "lodash.uniqby": "^4.1.1",
    "lzutf8": "^0.5.5",
    "marked": "4.0.10",
    "mobx": "^5.9.4",
    "mobx-react-lite": "^1.3.1",
    "onigasm": "2.2.2",
    "p-series": "^2.1.0",
    "rc-menu": "^7.4.30",
    "react": "^16.8.6",
    "react-autosize-textarea": "^7.0.0",
    "react-ctxmenu-trigger": "^1.0.0",
    "react-custom-scrollbars": "^4.2.1",
    "react-is": "^16.8.6",
    "react-perfect-scrollbar": "^1.5.2",
    "react-sticky": "^6.0.3",
    "react-window": "^1.8.5",
    "reconnecting-websocket": "^4.2.0",
    "resize-observer-polyfill": "1.5.1",
    "vscode-languageserver-protocol": "^3.14.1",
    "vscode-textmate": "5.4.0"
  }
}<|MERGE_RESOLUTION|>--- conflicted
+++ resolved
@@ -1,10 +1,6 @@
 {
   "name": "@opensumi/ide-core-browser",
-<<<<<<< HEAD
-  "version": "2.15.7",
-=======
   "version": "2.15.9",
->>>>>>> 923a7a7d
   "description": "@opensumi/ide-core-browser",
   "files": [
     "lib"
@@ -21,15 +17,9 @@
     "build": "tsc --build ../../configs/ts/references/tsconfig.core-browser.json"
   },
   "dependencies": {
-<<<<<<< HEAD
-    "@opensumi/ide-components": "2.15.7",
-    "@opensumi/ide-connection": "2.15.7",
-    "@opensumi/ide-core-common": "2.15.7",
-=======
     "@opensumi/ide-components": "2.15.9",
     "@opensumi/ide-connection": "2.15.9",
     "@opensumi/ide-core-common": "2.15.9",
->>>>>>> 923a7a7d
     "@opensumi/vscode-debugprotocol": "1.49.0-beta.1",
     "@vscode/codicons": "0.0.27",
     "ajv": "^6.10.0",
