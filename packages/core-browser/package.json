{
  "name": "@opensumi/ide-core-browser",
<<<<<<< HEAD
  "version": "2.17.3",
=======
  "version": "2.16.15",
>>>>>>> d297978e
  "description": "@opensumi/ide-core-browser",
  "files": [
    "lib"
  ],
  "license": "MIT",
  "main": "lib/index.js",
  "typings": "lib/index.d.ts",
  "repository": {
    "type": "git",
    "url": "git@github.com:opensumi/core.git"
  },
  "scripts": {
    "prepublishOnly": "npm run build",
    "build": "tsc --build ../../configs/ts/references/tsconfig.core-browser.json"
  },
  "dependencies": {
<<<<<<< HEAD
    "@opensumi/ide-components": "2.17.3",
    "@opensumi/ide-connection": "2.17.3",
    "@opensumi/ide-core-common": "2.17.3",
=======
    "@opensumi/ide-components": "2.16.15",
    "@opensumi/ide-connection": "2.16.15",
    "@opensumi/ide-core-common": "2.16.15",
>>>>>>> d297978e
    "@opensumi/vscode-debugprotocol": "1.49.0-beta.1",
    "@vscode/codicons": "0.0.27",
    "ajv": "^6.10.0",
    "classnames": "2.2.6",
    "clsx": "^1.0.4",
    "file-icons-js": "^1.0.3",
    "font-awesome": "^4.7.0",
    "fuzzy": "^0.1.3",
    "jsonc-parser": "^2.1.0",
    "keycode": "^2.2.0",
    "lodash": "^4.17.15",
    "lzutf8": "^0.5.5",
    "marked": "4.0.10",
    "mobx": "^5.9.4",
    "mobx-react-lite": "^1.3.1",
    "onigasm": "2.2.2",
    "p-series": "^2.1.0",
    "rc-menu": "^9.3.2",
    "react": "^16.8.6",
    "react-autosize-textarea": "^7.0.0",
    "react-ctxmenu-trigger": "^1.0.0",
    "react-custom-scrollbars": "^4.2.1",
    "react-is": "^16.8.6",
    "react-perfect-scrollbar": "^1.5.2",
    "react-sticky": "^6.0.3",
    "react-window": "^1.8.5",
    "reconnecting-websocket": "^4.2.0",
    "resize-observer-polyfill": "1.5.1",
    "vscode-languageserver-protocol": "3.16.0",
    "vscode-textmate": "5.4.0"
  }
}<|MERGE_RESOLUTION|>--- conflicted
+++ resolved
@@ -1,10 +1,6 @@
 {
   "name": "@opensumi/ide-core-browser",
-<<<<<<< HEAD
   "version": "2.17.3",
-=======
-  "version": "2.16.15",
->>>>>>> d297978e
   "description": "@opensumi/ide-core-browser",
   "files": [
     "lib"
@@ -21,15 +17,9 @@
     "build": "tsc --build ../../configs/ts/references/tsconfig.core-browser.json"
   },
   "dependencies": {
-<<<<<<< HEAD
     "@opensumi/ide-components": "2.17.3",
     "@opensumi/ide-connection": "2.17.3",
     "@opensumi/ide-core-common": "2.17.3",
-=======
-    "@opensumi/ide-components": "2.16.15",
-    "@opensumi/ide-connection": "2.16.15",
-    "@opensumi/ide-core-common": "2.16.15",
->>>>>>> d297978e
     "@opensumi/vscode-debugprotocol": "1.49.0-beta.1",
     "@vscode/codicons": "0.0.27",
     "ajv": "^6.10.0",
