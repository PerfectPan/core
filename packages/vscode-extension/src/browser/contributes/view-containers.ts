--- conflicted
+++ resolved
@@ -9,8 +9,6 @@
   [key: string]: ViewContainerItem;
 }
 
-<<<<<<< HEAD
-=======
 export interface ViewsContribution {
   [key: string]: {
     id: string;
@@ -25,7 +23,6 @@
   icon: string;
 }
 
->>>>>>> 1cd78e1d
 export type ViewContainersSchema = Array<ViewContainersContribution>;
 
 @Injectable()
@@ -36,19 +33,13 @@
   mainlayoutService: IMainLayoutService;
 
   contribute() {
-
     for (const location of Object.keys(this.json)) {
       if (location === 'activitybar') {
-        const contribution: ViewContainerItem = this.json[location][0];
-        // 默认weight为0
-<<<<<<< HEAD
         for (const container of this.json[location]) {
           this.mainlayoutService.collectTabbarComponent({
             componentId: container.id,
             component: ExtensionViewContainer,
             title: container.title,
-            initialProps: this.getViewProps(this.contributes, container.id),
-            // FIXME json[location]是一个数组
             icon: URI.file(new Path(this.extension.path).join(container.icon.replace(/^\.\//, '')).toString()),
           }, SlotLocation.left);
         }
@@ -64,16 +55,6 @@
           views: views[containerId],
           containerId,
         };
-=======
-        this.mainlayoutService.collectTabbarComponent({
-          component: ViewContainer,
-          title: contribution.title,
-          componentId: contribution.id,
-          iconClass: 'volans_icon webview',
-          // FIXME json[location]是一个数组`
-          icon: URI.file(new Path(this.extension.path).join(contribution.icon.replace(/^\.\//, '')).toString()),
-        }, SlotLocation.left);
->>>>>>> 1cd78e1d
       }
     }
     return {
