import { FeatureExtensionCapabilityContribution, FeatureExtensionCapabilityRegistry, IFeatureExtension, FeatureExtensionManagerService } from '@ali/ide-feature-extension/lib/browser';
import { Domain, CommandContribution, CommandRegistry, AppConfig } from '@ali/ide-core-browser';
import { Autowired, INJECTOR_TOKEN, Injector } from '@ali/common-di';
import { VscodeExtensionType } from './vscode.extension';
import { LANGUAGE_BUNDLE_FIELD, VSCodeExtensionService } from './types';
import { ActivationEventService } from '@ali/ide-activation-event';
import { WorkspaceService } from '@ali/ide-workspace/lib/browser/workspace-service';

@Domain(FeatureExtensionCapabilityContribution, CommandContribution)
export class VsodeExtensionContribution implements FeatureExtensionCapabilityContribution, CommandContribution {

  @Autowired()
  vscodeExtensionType: VscodeExtensionType;

  @Autowired()
  activationEventService: ActivationEventService;

  @Autowired(INJECTOR_TOKEN)
  injector: Injector;

<<<<<<< HEAD
  @Autowired(WorkspaceService)
  protected readonly workspaceService: WorkspaceService;
=======
  @Autowired(AppConfig)
  private appConfig: AppConfig;
>>>>>>> 6d62b584

  async registerCapability(registry: FeatureExtensionCapabilityRegistry) {

    if (this.appConfig.extensionDir) {
      registry.addFeatureExtensionScanDirectory(this.appConfig.extensionDir);
    }
    registry.addExtraMetaData(LANGUAGE_BUNDLE_FIELD, './package.nls.' /* 'zh-cn' */ + 'json');
    registry.registerFeatureExtensionType(this.vscodeExtensionType);

  }

  async onWillEnableFeatureExtensions(extensionService: FeatureExtensionManagerService) {
    const service =  this.injector.get(VSCodeExtensionService); // new VSCodeExtensionService(extensionService)
    await this.workspaceService.init();
    await service.createExtensionHostProcess();
  }

  registerCommands(commandRegistry: CommandRegistry): void {
    commandRegistry.beforeExecuteCommand(async (command, args) => {
      await this.activationEventService.fireEvent('onCommand', command);
      return args;
    });
  }

}<|MERGE_RESOLUTION|>--- conflicted
+++ resolved
@@ -18,13 +18,10 @@
   @Autowired(INJECTOR_TOKEN)
   injector: Injector;
 
-<<<<<<< HEAD
   @Autowired(WorkspaceService)
   protected readonly workspaceService: WorkspaceService;
-=======
   @Autowired(AppConfig)
   private appConfig: AppConfig;
->>>>>>> 6d62b584
 
   async registerCapability(registry: FeatureExtensionCapabilityRegistry) {
 
