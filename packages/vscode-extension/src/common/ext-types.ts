--- conflicted
+++ resolved
@@ -1049,12 +1049,6 @@
   }
 }
 
-<<<<<<< HEAD
-export interface Memento {
-  get<T>(key: string): T | undefined;
-  get<T>(key: string, defaultValue: T): T;
-  update(key: string, value: any): Promise<void>;
-=======
 /**
  * Represents the alignment of status bar items.
  */
@@ -1129,5 +1123,10 @@
    * [hide](#StatusBarItem.hide).
    */
   dispose(): void;
->>>>>>> a7878b3e
+}
+
+export interface Memento {
+  get<T>(key: string): T | undefined;
+  get<T>(key: string, defaultValue: T): T;
+  update(key: string, value: any): Promise<void>;
 }