--- conflicted
+++ resolved
@@ -1,5 +1,5 @@
 import * as vscode from 'vscode';
-import * as convert from '../../common/coverter';
+import * as convert from '../../common/converter';
 import { Emitter as EventEmiiter, URI } from '@ali/ide-core-common';
 import {
   ExtensionDocumentModelChangedEvent,
@@ -51,13 +51,13 @@
     return this._documents.get(uri);
   }
 
-  async openTextDocument(path: URI | string) {
+  async openTextDocument(path: vscodeUri | string) {
     let uri: URI;
 
     if (typeof path === 'string') {
       uri = URI.file(path);
     } else {
-      uri = path;
+      uri = new URI(path.toString());
     }
 
     const doc = this._documents.get(uri.toString());
@@ -78,7 +78,6 @@
         changes,
       });
       document._acceptIsDirty(dirty);
-<<<<<<< HEAD
       this._onDidChangeTextDocument.fire({
         document: document.document,
         contentChanges: changes.map((change) => {
@@ -88,8 +87,6 @@
           };
         }),
       });
-=======
->>>>>>> b238a618
     }
   }
 
