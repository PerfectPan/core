import { Emitter as EventEmiiter, URI } from '@ali/ide-core-common';
import {
  ExtensionDocumentModelChangedEvent,
  ExtensionDocumentModelOpenedEvent,
  ExtensionDocumentModelRemovedEvent,
  ExtensionDocumentModelSavedEvent,
} from '@ali/ide-doc-model/lib/common';
import { ExtensionDocumentDataManager, IMainThreadDocumentsShape, MainThreadAPIIdentifier } from '../../common';
import { ExtHostDocumentData } from './ext-data.host';
import { IRPCProtocol } from '@ali/ide-connection';

export class ExtensionDocumentDataManagerImpl implements ExtensionDocumentDataManager {
  private readonly rpcProtocol: IRPCProtocol;
  private readonly _proxy: IMainThreadDocumentsShape;
  private readonly _logService: any;

  private _documents: Map<string, ExtHostDocumentData> = new Map();

  private _onDocumentModelChanged = new EventEmiiter<ExtensionDocumentModelChangedEvent>();
  private _onDocumentModelOpened = new EventEmiiter<ExtensionDocumentModelOpenedEvent>();
  private _onDocumentModelRemoved = new EventEmiiter<ExtensionDocumentModelRemovedEvent>();
  private _onDocumentModelSaved = new EventEmiiter<ExtensionDocumentModelSavedEvent>();

  public onDocumentModelChanged = this._onDocumentModelChanged.event;
  public onDocumentModelOpened = this._onDocumentModelOpened.event;
  public onDocumentModelRemoved = this._onDocumentModelRemoved.event;
  public onDocumentModelSaved = this._onDocumentModelSaved.event;

  constructor(rpcProtocol: IRPCProtocol) {
    this.rpcProtocol = rpcProtocol;
    this._proxy = this.rpcProtocol.getProxy(MainThreadAPIIdentifier.MainThreadDocuments);
    this._logService = {
      trace() {
        console.log.apply(console, arguments as any);
      },
    };
  }

  get allDocumentData() {
    return Array.from(this._documents.values());
  }

  getDocumentData(path: URI | string) {
    const uri = path.toString();
    return this._documents.get(uri);
  }

  $fireModelChangedEvent(e: ExtensionDocumentModelChangedEvent) {
    const { uri, changes, versionId, eol, dirty } = e;
    const document = this._documents.get(uri);
    if (document) {
      document.onEvents({
        eol,
        versionId,
        changes,
      });
      document._acceptIsDirty(dirty);

      console.log(document.getText());

    }

    this._onDocumentModelChanged.fire(e);
  }

<<<<<<< HEAD
  getDocumentData(resource) {
    return this._documents.get(resource);
=======
  $fireModelOpenedEvent(e: ExtensionDocumentModelOpenedEvent) {
    const { uri, eol, languageId, versionId, lines, dirty } = e;

    const document = new ExtHostDocumentData(
      this._proxy,
      new URI(uri),
      lines,
      eol,
      languageId,
      versionId,
      dirty,
    );
    this._documents.set(uri, document);
    this._onDocumentModelOpened.fire(e);
  }

  $fireModelRemovedEvent(e: ExtensionDocumentModelRemovedEvent) {
    const { uri } = e;
    this._documents.delete(uri);

    this._onDocumentModelRemoved.fire(e);
  }

  $fireModelSavedEvent(e: ExtensionDocumentModelSavedEvent) {
    const { uri } = e;
    const document = this._documents.get(uri);
    if (document) {
      document._acceptIsDirty(false);
    }

    this._onDocumentModelSaved.fire(e);
>>>>>>> 2ad5b1fd
  }
}<|MERGE_RESOLUTION|>--- conflicted
+++ resolved
@@ -63,10 +63,6 @@
     this._onDocumentModelChanged.fire(e);
   }
 
-<<<<<<< HEAD
-  getDocumentData(resource) {
-    return this._documents.get(resource);
-=======
   $fireModelOpenedEvent(e: ExtensionDocumentModelOpenedEvent) {
     const { uri, eol, languageId, versionId, lines, dirty } = e;
 
@@ -98,6 +94,5 @@
     }
 
     this._onDocumentModelSaved.fire(e);
->>>>>>> 2ad5b1fd
   }
 }