import * as path from 'path';
import * as vscode from 'vscode';
import { ExtensionScanner } from '@ali/ide-feature-extension';
import { IFeatureExtension } from '@ali/ide-feature-extension/src/browser/types';
import { getLogger, Emitter } from '@ali/ide-core-common';
import {RPCProtocol} from '@ali/ide-connection';
import {createApiFactory} from './api/ext.host.api.impl';
import {MainThreadAPIIdentifier, IExtensionProcessService} from '../common';
import { Injectable, Autowired, INJECTOR_TOKEN, Injector } from '@ali/common-di';
import { ExtenstionContext } from './api/ext.host.extensions';
import { VSCExtension } from './vscode.extension';
import { ExtensionsActivator, ActivatedExtension } from './ext.host.activator';

const log = getLogger();

export default class ExtensionProcessServiceImpl implements IExtensionProcessService {
  public rpcProtocol: RPCProtocol;
  private readonly apiFactory: any;
  // TODO: extension 封装
  private extensions: IFeatureExtension[];
  private extApiImpl: Map<string, any>;

  private _ready: Promise<void>;

  private extentionsActivator: ExtensionsActivator;
  readonly extensionsChangeEmitter: Emitter<string> = new Emitter<string>();

  constructor(rpcProtocol: RPCProtocol) {
    this.rpcProtocol = rpcProtocol;
    this.apiFactory = createApiFactory(
      this.rpcProtocol,
      this,
    ); // this.createApiFactory();
    this.extApiImpl = new Map();
    this._ready = this.init();
  }

  public async init() {
    this.extentionsActivator = new ExtensionsActivator(this);
    this.extensions = await this.rpcProtocol.getProxy(MainThreadAPIIdentifier.MainThreadExtensionServie).$getFeatureExtensions();
    this.defineAPI();
  }

  public getExtension(extensionId: string): vscode.Extension<any> | undefined {
    let result: vscode.Extension<any> | undefined;
    let featureExtension;

    this.extensions.some((extension: IFeatureExtension) => {
      if (extensionId === extension.id) {
        featureExtension = extension;
        return true;
      }
    });

    if (featureExtension) {
      result = new VSCExtension(featureExtension, this);
    }

    return result;
  }

  private findExtension(filePath: string) {
    return this.extensions.find((extension) => filePath.startsWith(extension.path));
  }
  // FIXME: 插件进程中需要获取所有的 VSCode 插件信息，临时处理方法
  private async getCandidates() {
    const scaner = new ExtensionScanner([path.join(__dirname, '../../test/fixture')], [], {});
    const candidates = await scaner.run();

    return candidates.map((candidate) => {
      return {
        id: path.basename(candidate.path).split('-')[0],
        ...candidate,
      };
    });

  }

  private defineAPI() {
    const module = require('module');
    const originalLoad = module._load;
    const findExtension = this.findExtension.bind(this);
    const extApiImpl = this.extApiImpl;
    const apiFactory = this.apiFactory.bind(this);

    module._load = function load(request: string, parent: any, isMain: any) {
      if (request !== 'vscode') {
        return originalLoad.apply(this, arguments);
      }
      const extension = findExtension(parent.filename);
<<<<<<< HEAD
=======

      if (!extension) {
        return;
      }

      log.log('defineAPI extension', extension);
>>>>>>> 8b03566c

      let apiImpl = extApiImpl.get(extension.id);
      if (!apiImpl) {
        try {
          apiImpl = apiFactory(extension);
        } catch (e) {
          console.log(e);
        }
        extApiImpl.set(extension.id, apiImpl);
      }
      return apiImpl;
    };
  }
  public $activateByEvent(activationEvent: string) {

  }

  public async activateExtension(id: string) {
    log.log('=====> $activateExtension !!!!!', id);
    await this._ready;
    let modulePath;

    this.extensions.some((ext) => {
      console.log('ext', ext);
      if (ext.id === id) {
        modulePath = ext.path;
        return true;
      }
    });

    log.log('==>require ', modulePath);

    const extensionModule: any = require(modulePath);
    // TODO: 调用链路
    log.log('==>activate ', modulePath);
    if (extensionModule.activate) {
      const context = new ExtenstionContext({
        extensionPath: modulePath,
      });
      try {
        const exportsData = await extensionModule.activate(context);
        this.extentionsActivator.set(id, new ActivatedExtension(
          false,
          null,
          extensionModule,
          exportsData,
          context.subscriptions,
        ));
      } catch (e) {
        this.extentionsActivator.set(id, new ActivatedExtension(
          true,
          e,
          extensionModule,
          undefined,
          context.subscriptions,
        ));
      }
    }
  }

  public async $activateExtension(id: string) {
    return this.activateExtension(id);
  }

  public getExtensions(): IFeatureExtension[] {
    return this.extensions;
  }

  public $getExtensions(): IFeatureExtension[] {
    return this.getExtensions().map((ext) => {
      return ext.toJSON();
    });
  }
}<|MERGE_RESOLUTION|>--- conflicted
+++ resolved
@@ -88,15 +88,12 @@
         return originalLoad.apply(this, arguments);
       }
       const extension = findExtension(parent.filename);
-<<<<<<< HEAD
-=======
 
       if (!extension) {
         return;
       }
 
       log.log('defineAPI extension', extension);
->>>>>>> 8b03566c
 
       let apiImpl = extApiImpl.get(extension.id);
       if (!apiImpl) {
