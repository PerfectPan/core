import { IRPCProtocol } from '@ali/ide-connection';
import { IExtensionProcessService, ExtHostAPIIdentifier } from '../../common';
<<<<<<< HEAD
import { ExtHostCommands } from './extHostCommand';
import { ExtHostLanguage } from './extHostLanguage';
import { DocumentSelector, HoverProvider, Disposable } from 'vscode';
=======
import { createCommandsApiFactory } from './ext.commands.host.api.impl';
import { createWindowApiFactory } from './ext.window.host.api.impl';
import { createDocumentModelApiFactory } from './ext.doc.host.api.impl';
>>>>>>> 2ad5b1fd

export function createApiFactory(
  rpcProtocol: IRPCProtocol,
  extensionService: IExtensionProcessService,
) {
  rpcProtocol.set(ExtHostAPIIdentifier.ExtHostExtensionService, extensionService);
<<<<<<< HEAD
  const extHostCommands = rpcProtocol.set(ExtHostAPIIdentifier.ExtHostCommands, new ExtHostCommands(rpcProtocol));
  const extHostLanguages = rpcProtocol.set(ExtHostAPIIdentifier.ExtHostLanguages, new ExtHostLanguage(rpcProtocol));

  return (extension) => {
    const commands = {
      registerCommand(id: string, command: <T>(...args: any[]) => T | Promise<T>, thisArgs?: any) {
        return extHostCommands.registerCommand(true, id, command, thisArgs);
      },
    };
    const languages = {
      registerHoverProvider(selector: DocumentSelector, provider: HoverProvider): Disposable {
        return extHostLanguages.registerHoverProvider(selector, provider);
      },
    };
    return {
      commands,
      languages,
=======

  createDocumentModelApiFactory(rpcProtocol);

  return (extension) => {
    return {
      commands: createCommandsApiFactory(rpcProtocol),
      window: createWindowApiFactory(rpcProtocol),
>>>>>>> 2ad5b1fd
    };
  };
}<|MERGE_RESOLUTION|>--- conflicted
+++ resolved
@@ -1,39 +1,18 @@
 import { IRPCProtocol } from '@ali/ide-connection';
 import { IExtensionProcessService, ExtHostAPIIdentifier } from '../../common';
-<<<<<<< HEAD
-import { ExtHostCommands } from './extHostCommand';
-import { ExtHostLanguage } from './extHostLanguage';
-import { DocumentSelector, HoverProvider, Disposable } from 'vscode';
-=======
 import { createCommandsApiFactory } from './ext.commands.host.api.impl';
 import { createWindowApiFactory } from './ext.window.host.api.impl';
 import { createDocumentModelApiFactory } from './ext.doc.host.api.impl';
->>>>>>> 2ad5b1fd
+import { DocumentSelector, HoverProvider, Disposable } from 'vscode';
+import { createLanguagesApiFactory } from './ext.languages.host.api.impl';
+import { ExtensionDocumentDataManagerImpl } from '../doc';
 
 export function createApiFactory(
   rpcProtocol: IRPCProtocol,
   extensionService: IExtensionProcessService,
 ) {
+  const extHostDocs = rpcProtocol.set(ExtHostAPIIdentifier.ExtHostDocuments, new ExtensionDocumentDataManagerImpl(rpcProtocol));
   rpcProtocol.set(ExtHostAPIIdentifier.ExtHostExtensionService, extensionService);
-<<<<<<< HEAD
-  const extHostCommands = rpcProtocol.set(ExtHostAPIIdentifier.ExtHostCommands, new ExtHostCommands(rpcProtocol));
-  const extHostLanguages = rpcProtocol.set(ExtHostAPIIdentifier.ExtHostLanguages, new ExtHostLanguage(rpcProtocol));
-
-  return (extension) => {
-    const commands = {
-      registerCommand(id: string, command: <T>(...args: any[]) => T | Promise<T>, thisArgs?: any) {
-        return extHostCommands.registerCommand(true, id, command, thisArgs);
-      },
-    };
-    const languages = {
-      registerHoverProvider(selector: DocumentSelector, provider: HoverProvider): Disposable {
-        return extHostLanguages.registerHoverProvider(selector, provider);
-      },
-    };
-    return {
-      commands,
-      languages,
-=======
 
   createDocumentModelApiFactory(rpcProtocol);
 
@@ -41,7 +20,7 @@
     return {
       commands: createCommandsApiFactory(rpcProtocol),
       window: createWindowApiFactory(rpcProtocol),
->>>>>>> 2ad5b1fd
+      languages: createLanguagesApiFactory(rpcProtocol, extHostDocs),
     };
   };
 }