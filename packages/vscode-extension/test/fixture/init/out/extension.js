--- conflicted
+++ resolved
@@ -25,6 +25,11 @@
     const disposable = vscode.commands.registerCommand('extension.helloWorld', () => {
         // The code you place here will be executed every time your command is executed
         console.log('hello world from ext-host');
+        console.log('Congratulations ===> ', vscode.workspace.getConfiguration('application').get('confirmExit'));
+        // vscode.window.showInformationMessage('info');
+        vscode.window.showErrorMessage('error', {
+            modal: true
+        });
         vscode.window.showInformationMessage('info');
         // vscode.window.showErrorMessage('error', {
         //   modal: true
@@ -35,6 +40,11 @@
         // vscode.window.showInformationMessage('Hello World!');
     });
     let statusbar;
+    vscode.workspace.onDidChangeConfiguration((event) => {
+        console.log('Configuration Change ==> ', event);
+        const section = 'application.confirmExit';
+        console.log(`section ${section} has change ? `, event.affectsConfiguration(section));
+    });
     vscode.commands.registerCommand('extension.setStatusBar', () => {
         statusbar = vscode.window.setStatusBarMessage('set status bar success', 3 * 1000);
     });
@@ -58,7 +68,11 @@
             return new vscode.Hover('I am a hover!');
         },
     });
-<<<<<<< HEAD
+    vscode.languages.registerHoverProvider('javascript', {
+        provideHover(document, position, token) {
+            return new vscode.Hover('I am a hover!');
+        },
+    });
     vscode.workspace.onDidOpenTextDocument((doc) => {
         console.log('from extension:\n', doc.getText());
     });
@@ -67,12 +81,16 @@
             vscode.workspace.openTextDocument(path_1.join(vscode.workspace.rootPath, 'src/index.1.js'));
         }
     });
-=======
->>>>>>> 8b03566c
+    extensionApi();
     context.subscriptions.push(disposable);
 }
 exports.activate = activate;
 // this method is called when your extension is deactivated
 function deactivate() { }
 exports.deactivate = deactivate;
+function extensionApi() {
+    const ktInit = vscode.extensions.getExtension('kt.init');
+    console.log('vscode.extension.getExtension', ktInit && ktInit.id);
+}
+exports.extensionApi = extensionApi;
 //# sourceMappingURL=extension.js.map