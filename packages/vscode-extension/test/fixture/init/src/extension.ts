--- conflicted
+++ resolved
@@ -49,11 +49,6 @@
       },
     });
 
-
-<<<<<<< HEAD
-=======
-
->>>>>>> e879e3df
   // context.subscriptions.push(disposable);
 
 }
