{
	"name": "init",
	"displayName": "init",
	"description": "",
	"version": "0.0.1",
	"engines": {
		"vscode": "^1.35.0"
	},
	"categories": [
		"Other"
	],
	"activationEvents": [
		"*"
	],
	"main": "./out/extension.js",
	"contributes": {
		"commands": [
			{
				"command": "extension.helloWorld",
				"title": "Hello World"
			},
			{
<<<<<<< HEAD
				"command": "extension.setStatusBar",
				"title": "set statusbar"
=======
				"command": "extension.showErrorMessageModal",
				"title": "showErrorMessageModal"
			},
			{
				"command": "extension.showInformationMessage",
				"title": "showInformationMessage"
>>>>>>> 55e24b4b
			}
		],
		"themes": [
			{
				"id": "Default Dark+",
				"label": "Dark+ (default dark)",
				"uiTheme": "vs-dark",
				"path": "./themes/dark_plus.json"
			},
			{
				"id": "Default Light+",
				"label": "Light+ (default light)",
				"uiTheme": "vs",
				"path": "./themes/light_plus.json"
			},
			{
				"id": "Visual Studio Dark",
				"label": "Dark (Visual Studio)",
				"uiTheme": "vs-dark",
				"path": "./themes/dark_vs.json"
			},
			{
				"id": "Visual Studio Light",
				"label": "Light (Visual Studio)",
				"uiTheme": "vs",
				"path": "./themes/light_vs.json"
			},
			{
				"id": "Default High Contrast",
				"label": "High Contrast",
				"uiTheme": "hc-black",
				"path": "./themes/hc_black.json"
			},
			{
				"label": "Solarized Light",
				"uiTheme": "vs",
				"path": "./themes/solarized-light-color-theme.json"
			},
			{
				"label": "Solarized Dark",
				"uiTheme": "vs-dark",
				"path": "./themes/solarized-dark-color-theme.json"
			},
			{
				"label": "Monokai",
				"uiTheme": "vs-dark",
				"path": "./themes/monokai-color-theme.json"
			},
			{
				"label": "Sample Dark - tmTheme",
				"uiTheme": "vs-dark",
				"path": "./themes/Sample_Dark.tmTheme"
			}
		]
	},
	"scripts": {
		"vscode:prepublish": "npm run compile",
		"compile": "tsc -p ./",
		"watch": "tsc -watch -p ./",
		"test": "npm run compile && node ./node_modules/vscode/bin/test"
	},
	"devDependencies": {
		"typescript": "^3.1.4",
		"@types/node": "^8.10.25"
	}
}<|MERGE_RESOLUTION|>--- conflicted
+++ resolved
@@ -20,17 +20,16 @@
 				"title": "Hello World"
 			},
 			{
-<<<<<<< HEAD
 				"command": "extension.setStatusBar",
 				"title": "set statusbar"
-=======
+			},
+			{
 				"command": "extension.showErrorMessageModal",
 				"title": "showErrorMessageModal"
 			},
 			{
 				"command": "extension.showInformationMessage",
 				"title": "showInformationMessage"
->>>>>>> 55e24b4b
 			}
 		],
 		"themes": [
