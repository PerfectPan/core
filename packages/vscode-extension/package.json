--- conflicted
+++ resolved
@@ -23,23 +23,6 @@
     "registry": "https://registry.npm.alibaba-inc.com"
   },
   "dependencies": {
-<<<<<<< HEAD
-    "@ali/ide-activation-event": "^1.0.6-alpha.1",
-    "@ali/ide-connection": "^1.0.6-alpha.1",
-    "@ali/ide-core-browser": "^1.0.6-alpha.1",
-    "@ali/ide-core-common": "^1.0.6-alpha.1",
-    "@ali/ide-core-node": "^1.0.6-alpha.1",
-    "@ali/ide-doc-model": "^1.0.6-alpha.1",
-    "@ali/ide-editor": "^1.0.6-alpha.1",
-    "@ali/ide-file-service": "^1.0.6-alpha.1",
-    "@ali/ide-monaco": "^1.0.6-alpha.1",
-    "@ali/ide-overlay": "^1.0.6-alpha.1",
-    "@ali/ide-quick-open": "^1.0.6-alpha.1",
-    "@ali/ide-status-bar": "^1.0.6-alpha.1",
-    "@ali/ide-theme": "^1.0.6-alpha.1",
-    "@ali/ide-workspace": "^1.0.6-alpha.1",
-    "@ali/ide-extension-storage": "^1.0.6-alpha.1",
-=======
     "@ali/ide-activation-event": "^1.0.6-alpha.2",
     "@ali/ide-connection": "^1.0.6-alpha.2",
     "@ali/ide-core-browser": "^1.0.6-alpha.2",
@@ -54,8 +37,8 @@
     "@ali/ide-status-bar": "^1.0.6-alpha.2",
     "@ali/ide-theme": "^1.0.6-alpha.2",
     "@ali/ide-workspace": "^1.0.6-alpha.2",
+    "@ali/ide-extension-storage": "^1.0.6-alpha.2",
     "getmac": "^1.4.6",
->>>>>>> a7878b3e
     "lodash.clonedeep": "^4.5.0",
     "uuid": "^3.3.2"
   },
