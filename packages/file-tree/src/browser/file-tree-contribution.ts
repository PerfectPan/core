import { Autowired } from '@ali/common-di';
import { CommandContribution, CommandRegistry, Command } from '@ali/ide-core-common';
import { KeybindingContribution, KeybindingRegistry, Logger, ClientAppContribution } from '@ali/ide-core-browser';
import { Domain } from '@ali/ide-core-common/lib/di-helper';
import { MenuContribution, MenuModelRegistry } from '@ali/ide-core-common/lib/menu';
import { ActivatorBarService } from '@ali/ide-activator-bar/lib/browser/activator-bar.service';
import { FileTree } from './file-tree.view';
import { EDITOR_BROWSER_COMMANDS } from '@ali/ide-editor';
import { CONTEXT_SINGLE_MENU, CONTEXT_MULTI_MENU, CONTEXT_FOLDER_MENU } from './file-tree.view';
import FileTreeService from './file-tree.service';
import { URI } from '@ali/ide-core-common';
import { FileTreeKeybindingContexts } from './file-tree-keybinding-contexts';

export const FILETREE_BROWSER_COMMANDS: {
  [key: string]: Command,
} = {
  DELETE_FILE: {
    id: 'filetree.delete.file',
  },
  RENAME_FILE: {
    id: 'filetree.rename.file',
  },
  NEW_FILE: {
    id: 'filetree.new.file',
  },
  NEW_FOLDER: {
    id: 'filetree.new.filefolder',
  },
  COLLAPSE_ALL: {
    id: 'filetree.collapse.all',
  },
};

export namespace FileTreeContextSingleMenu {
  // 1_, 2_用于菜单排序，这样能保证分组顺序顺序
  export const OPEN = [...CONTEXT_SINGLE_MENU, '1_open'];
  export const OPERATOR = [...CONTEXT_SINGLE_MENU, '2_operator'];
}

export namespace FileTreeContextMutiMenu {
  // 1_, 2_用于菜单排序，这样能保证分组顺序顺序
  export const OPEN = [...CONTEXT_MULTI_MENU, '1_open'];
  export const OPERATOR = [...CONTEXT_MULTI_MENU, '2_operator'];
}

export namespace FileTreeContextFolderMenu {
  // 1_, 2_用于菜单排序，这样能保证分组顺序顺序
  export const OPEN = [...CONTEXT_FOLDER_MENU, '1_open'];
  export const OPERATOR = [...CONTEXT_FOLDER_MENU, '2_operator'];
}

@Domain(ClientAppContribution, CommandContribution, KeybindingContribution, MenuContribution)
export class FileTreeContribution implements CommandContribution, KeybindingContribution, MenuContribution, ClientAppContribution {

  @Autowired()
  private activatorBarService: ActivatorBarService;

  @Autowired()
  private filetreeService: FileTreeService;

  @Autowired()
  logger: Logger;

  onStart() {
<<<<<<< HEAD
    // this.activatorBarService.append({iconClass: 'fa-file-code-o', component: FileTree});
=======
    this.activatorBarService.append({iconClass: 'volans_icon code_editor', component: FileTree});
>>>>>>> 0ae43a46
  }

  registerCommands(commands: CommandRegistry): void {
    commands.registerCommand(FILETREE_BROWSER_COMMANDS.COLLAPSE_ALL, {
      execute: () => {
        this.filetreeService.collapseAll();
      },
    });
    commands.registerCommand({
      id: FILETREE_BROWSER_COMMANDS.DELETE_FILE.id,
      label: 'Delete File',
    }, {
      execute: (uris: URI[]) => {
        this.filetreeService.deleteFiles(uris);
      },
    });
    commands.registerCommand({
      id: FILETREE_BROWSER_COMMANDS.RENAME_FILE.id,
      label: 'Rename File',
    }, {
      execute: (uris: URI[]) => {
        // 默认使用uris中下标为0的uri作为创建基础
        this.logger.log('Rename File', uris);
        this.filetreeService.renameFile(uris[0]);
      },
    });
    commands.registerCommand({
      id: FILETREE_BROWSER_COMMANDS.NEW_FILE.id,
      label: 'New File',
    }, {
      execute: (uris: URI[]) => {
        // 默认使用uris中下标为0的uri作为创建基础
        this.logger.log('New File', uris);
        this.filetreeService.createFile(uris[0].toString());
      },
    });
    commands.registerCommand({
      id: FILETREE_BROWSER_COMMANDS.NEW_FOLDER.id,
      label: 'New File Folder',
    }, {
      execute: (uris: URI[]) => {
        // 默认使用uris中下标为0的uri作为创建基础
        this.logger.log('New File Folder', uris);
        this.filetreeService.createFileFolder(uris[0].toString());
      },
    });
  }

  registerMenus(menus: MenuModelRegistry): void {

    // 单选菜单
    menus.registerMenuAction(FileTreeContextSingleMenu.OPEN, {
      label: '新建文件',
      commandId: FILETREE_BROWSER_COMMANDS.NEW_FILE.id,
    });
    menus.registerMenuAction(FileTreeContextSingleMenu.OPEN, {
      label: '新建文件夹',
      commandId: FILETREE_BROWSER_COMMANDS.NEW_FOLDER.id,
    });
    menus.registerMenuAction(FileTreeContextSingleMenu.OPEN, {
      label: '打开文件',
      commandId: EDITOR_BROWSER_COMMANDS.openResource,
    });
    menus.registerMenuAction(FileTreeContextSingleMenu.OPERATOR, {
      label: '删除文件',
      commandId: FILETREE_BROWSER_COMMANDS.DELETE_FILE.id,
    });
    menus.registerMenuAction(FileTreeContextSingleMenu.OPERATOR, {
      label: '重命名',
      commandId:  FILETREE_BROWSER_COMMANDS.RENAME_FILE.id,
    });

    // 多选菜单，移除部分选项
    menus.registerMenuAction(FileTreeContextMutiMenu.OPEN, {
      label: '新建文件',
      commandId: FILETREE_BROWSER_COMMANDS.NEW_FILE.id,
    });
    menus.registerMenuAction(FileTreeContextMutiMenu.OPEN, {
      label: '新建文件夹',
      commandId: FILETREE_BROWSER_COMMANDS.NEW_FOLDER.id,
    });
    menus.registerMenuAction(FileTreeContextMutiMenu.OPERATOR, {
      label: '删除文件',
      commandId: FILETREE_BROWSER_COMMANDS.DELETE_FILE.id,
    });

    // 文件夹菜单
    menus.registerMenuAction(FileTreeContextFolderMenu.OPEN, {
      label: '新建文件',
      commandId: FILETREE_BROWSER_COMMANDS.NEW_FILE.id,
    });
    menus.registerMenuAction(FileTreeContextFolderMenu.OPEN, {
      label: '新建文件夹',
      commandId: FILETREE_BROWSER_COMMANDS.NEW_FOLDER.id,
    });
    menus.registerMenuAction(FileTreeContextFolderMenu.OPERATOR, {
      label: '删除文件',
      commandId: FILETREE_BROWSER_COMMANDS.DELETE_FILE.id,
    });
    menus.registerMenuAction(FileTreeContextFolderMenu.OPERATOR, {
      label: '重命名',
      commandId:  FILETREE_BROWSER_COMMANDS.RENAME_FILE.id,
    });
  }

  registerKeybindings(keybindings: KeybindingRegistry): void {
    keybindings.registerKeybinding({
      command: FILETREE_BROWSER_COMMANDS.COLLAPSE_ALL.id,
      keybinding: 'cmd+shift+z',
      context: FileTreeKeybindingContexts.fileTreeItemFocus,
      when: 'filesExplorerFocus',
    });
  }
}<|MERGE_RESOLUTION|>--- conflicted
+++ resolved
@@ -50,7 +50,7 @@
 }
 
 @Domain(ClientAppContribution, CommandContribution, KeybindingContribution, MenuContribution)
-export class FileTreeContribution implements CommandContribution, KeybindingContribution, MenuContribution, ClientAppContribution {
+export class FileTreeContribution implements CommandContribution, KeybindingContribution, MenuContribution {
 
   @Autowired()
   private activatorBarService: ActivatorBarService;
@@ -60,14 +60,6 @@
 
   @Autowired()
   logger: Logger;
-
-  onStart() {
-<<<<<<< HEAD
-    // this.activatorBarService.append({iconClass: 'fa-file-code-o', component: FileTree});
-=======
-    this.activatorBarService.append({iconClass: 'volans_icon code_editor', component: FileTree});
->>>>>>> 0ae43a46
-  }
 
   registerCommands(commands: CommandRegistry): void {
     commands.registerCommand(FILETREE_BROWSER_COMMANDS.COLLAPSE_ALL, {
