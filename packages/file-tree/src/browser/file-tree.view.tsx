import * as React from 'react';
import * as styles from './index.module.less';
import throttle = require('lodash.throttle');
import { useInjectable } from '@ali/ide-core-browser/lib/react-hooks';
import { IFileTreeItem, IFileTreeItemStatus } from '../common';
import { observer } from 'mobx-react-lite';
import FileTreeService from './file-tree.service';
import TreeItemStore from './file-tree-item.store';
import { PerfectScrollbar } from '@ali/ide-core-browser/lib/components';
<<<<<<< HEAD
import * as cls from 'classNames';
=======
import { IResource } from '@ali/ide-editor';
import * as cls from 'classnames';
>>>>>>> 6646f488

export interface IFileTreeItemRendered extends IFileTreeItem {
  indent: number;
  index?: number;
}

export const FileTree = observer(() => {
  const fileTreeService = useInjectable(FileTreeService);
  const files: IFileTreeItem[] = fileTreeService.files;
  const status: IFileTreeItemStatus = fileTreeService.status;
  const layout = fileTreeService.layout;
  const renderedStart: number = fileTreeService.renderedStart;
  const shouldShowNumbers = Math.ceil(layout.height / 22);
  const renderedEnd: number = renderedStart + shouldShowNumbers + 10;
  const FileTreeStyle = {
    position: 'absolute',
    overflow: 'hidden',
    top: 0,
    bottom: 0,
    left: 0,
    width: layout.width,
    height: layout.height,
  } as React.CSSProperties;

  const fileItems: IFileTreeItemRendered[] = extractFileItemShouldBeRendered(files, status);
  let renderedFileItems = fileItems.filter((file: IFileTreeItemRendered, index: number) => {
    return index >= renderedStart && index <= renderedEnd;
  });
  // fileTreeService.createFile();
  renderedFileItems = renderedFileItems.map((file: IFileTreeItemRendered, index: number) => {
    return {
      ...file,
      index: renderedStart + index,
    };
  });

  const selectHandler = (file: IFileTreeItem) => {
    if (file.filestat.isDirectory) {
      fileTreeService.updateFilesExpandedStatus(file);
    } else {
      const resource: IResource = {
        uri: file.uri,
        name: file.name,
      };
      fileTreeService.openFile(resource);
    }
    fileTreeService.updateFilesSelectedStatus(file);
  };

  const scrollbarStyle = {
    width: layout.width,
    height: layout.height,
  };

  /**
   * 这里定义上下滚动的预加载内容
   * 往上滚动，上列表多渲染8个，下列表多渲染2个
   * 往下滚动，下列表多渲染8个，上列表多渲染2个
   * 引入Magic number 2 和 8
   */
  const scrollerContentStyle = {
    width: layout.width,
    height: `${(fileItems.length) * 22}px`,
  };

  const scrollUpHanlder = (element: Element) => {
    const positionIndex = Math.ceil(element.scrollTop / 22);
    if (positionIndex > 8) {
      fileTreeService.updateRenderedStart(positionIndex - 8);
    } else {
      fileTreeService.updateRenderedStart(0);
    }
  };
  const handlerScrollUpThrottled = throttle(scrollUpHanlder, 20);

  const scrollDownHanlder = (element: Element) => {
    const positionIndex = Math.ceil(element.scrollTop / 22);
    if (positionIndex > 8) {
      fileTreeService.updateRenderedStart(positionIndex - 2);
    } else {
      fileTreeService.updateRenderedStart(0);
    }
  };

  const handlerScrollDownThrottled = throttle(scrollDownHanlder, 20);

  return (
    <div className={ cls(styles.kt_tree, styles.kt_filetree) } style={ FileTreeStyle }>
      <div className={ styles.kt_filetree_container }>
        <PerfectScrollbar
          style={ scrollbarStyle }
          onScrollUp={ handlerScrollUpThrottled }
          onScrollDown={ handlerScrollDownThrottled }
        >
          <div style={ scrollerContentStyle }>
            <FileTreeNodes files={ renderedFileItems } selectHook={ selectHandler }/>
          </div>
        </PerfectScrollbar>
      </div>
    </div>
  );
});

const FileTreeNodes = observer((
    { files, selectHook }:
    { files: IFileTreeItemRendered[], selectHook: any},
  ) => {
    const selectHandler = (file: IFileTreeItem) => {
      selectHook(file);
    };

    return (
      <React.Fragment>
        {
          files.map((file: IFileTreeItemRendered, index: number) => {
            if (file.filestat.isDirectory) {
              return <FileTreeDirNode
                file={file} index={file.index || index}
                selectHook={selectHandler}
                selected={file.selected}
                expanded={file.expanded}
                key={file.id}
              />;
            } else {
              return <FileTreeFileNode
                file={file} index={file.index || index}
                selectHook={selectHandler}
                selected={file.selected}
                key={file.id}
              />;
            }
          })
        }
      </React.Fragment>
    );
});

const FileTreeDirNode = observer((
    {file, index, expanded, selected, selectHook}:
    {file: IFileTreeItemRendered, index: number, expanded?: boolean, selected?: boolean, selectHook: any},
  ) => {
  const FileTreeNodeWrapperStyle = {
    position: 'absolute',
    width: '100%',
    height: '22px',
    left: '0',
    top: `${index * 22}px`,
  } as React.CSSProperties;
  const FileTreeNodeStyle = {
    paddingLeft: `${file.indent * 8}px`,
  } as React.CSSProperties;

  const treeItemStore = useInjectable(TreeItemStore);

  React.useEffect(() => {
    treeItemStore.parse(file.uri);
  }, [file.uri]);

  const selectHandler = () => {
    selectHook(file, expanded);
  };

  const handleClickThrottled = throttle(selectHandler, 200);

  return (
    <div style={ FileTreeNodeWrapperStyle } key={ file.id }>
      <div
        className={ cls(
          styles.kt_filetree_treenode,
          {[`${styles.kt_mod_selected}`]: selected},
        )}
        style={ FileTreeNodeStyle }
        onClick={ handleClickThrottled }
      >
        <div className={ cls(styles.kt_filetree_treenode_content) }>
          <div
            className={ cls(
              styles.kt_filetree_treenode_segment,
              styles.kt_filetree_expansion_toggle,
              {[`${styles.kt_filetree_mod_collapsed}`]: !expanded},
            )}
          >
          </div>
          <div className={ cls(treeItemStore.icon, styles.kt_filetree_file_icon) }></div>
          <div
            className={ cls(styles.kt_filetree_treenode_segment, styles.kt_filetree_treenode_segment_grow) }
          >
            { treeItemStore.name }
          </div>
          <div className={ cls(styles.kt_filetree_treenode_segment, styles.kt_filetree_treeNode_tail) }></div>
        </div>
      </div>
    </div>
  );
});

const FileTreeFileNode = observer((
    {file, index, selected, selectHook}:
    {file: IFileTreeItemRendered, index: number, selected?: boolean, selectHook: any},
  ) => {
    const treeItemStore = useInjectable(TreeItemStore);

    React.useEffect(() => {
      treeItemStore.parse(file.uri);
    }, [file.uri]);

    const selectHandler = () => {
      selectHook(file);
    };

    const handleClickThrottled = throttle(selectHandler, 200);
    const FileTreeNodeWrapperStyle = {
      position: 'absolute',
      width: '100%',
      height: '22px',
      left: '0',
      top: `${index * 22}px`,
    } as React.CSSProperties;

    const FileTreeNodeStyle = {
      paddingLeft: `${18 + file.indent * 8}px`,
    } as React.CSSProperties;

    return (
      <div style={ FileTreeNodeWrapperStyle } key={ file.id }>
        <div
          className={ cls(styles.kt_filetree_treenode, {[`${styles.kt_mod_selected}`]: selected}) }
          style={ FileTreeNodeStyle }
          onClick={ handleClickThrottled }
        >
          <div className={ styles.kt_filetree_treenode_content }>
            <div className={ cls(treeItemStore.icon, styles.kt_filetree_file_icon) }></div>
            <div
              className={ cls(styles.kt_filetree_treenode_segment, styles.kt_filetree_treenode_segment_grow) }
            >
              { treeItemStore.name }
            </div>
            <div className={ cls(styles.kt_filetree_treenode_segment, styles.kt_filetree_treeNode_tail) }></div>
          </div>
        </div>
      </div>
    );
});

const extractFileItemShouldBeRendered = (
    files: IFileTreeItem[],
    status: IFileTreeItemStatus,
    indent: number = 0,
  ): IFileTreeItemRendered[] => {
    let renderedFiles: IFileTreeItemRendered[] = [];
    files.forEach((file: IFileTreeItem) => {
      const isExpanded = status.isExpanded.indexOf(file.id) >= 0;
      const childrens = file.children;
      renderedFiles.push({
        ...file,
        indent,
        selected: file.id === status.isSelected,
        expanded: isExpanded,
      });
      if (isExpanded && childrens && childrens.length > 0) {
        renderedFiles = renderedFiles.concat(extractFileItemShouldBeRendered(file.children, status, indent + 1 ));
      }
    });
    return renderedFiles;
};<|MERGE_RESOLUTION|>--- conflicted
+++ resolved
@@ -7,12 +7,8 @@
 import FileTreeService from './file-tree.service';
 import TreeItemStore from './file-tree-item.store';
 import { PerfectScrollbar } from '@ali/ide-core-browser/lib/components';
-<<<<<<< HEAD
-import * as cls from 'classNames';
-=======
 import { IResource } from '@ali/ide-editor';
 import * as cls from 'classnames';
->>>>>>> 6646f488
 
 export interface IFileTreeItemRendered extends IFileTreeItem {
   indent: number;
