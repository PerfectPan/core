import { Provider, Injectable, Autowired } from '@ali/common-di';
import { BrowserModule, SlotMap } from '@ali/ide-core-browser';
import { FileTree } from './file-tree.view';
import { createFileTreeAPIProvider, servicePath as FileTreeServicePath } from '../common';
import { FileTreeAPIImpl } from './file-tree.api';
import { SlotLocation } from '@ali/ide-main-layout';
import FileTreeService from './file-tree.service';
import { FileTreeContribution } from './file-tree-contribution';

import {servicePath as FileServicePath} from '@ali/ide-file-service/lib/common';

import { SidePanelRegistry } from '@ali/ide-side-panel/lib/browser/side-panel-registry';

@Injectable()
export class FileTreeModule extends BrowserModule {

  providers: Provider[] = [
    createFileTreeAPIProvider(FileTreeAPIImpl),
  ];
  backServices = [{
    servicePath: FileServicePath,
  }];
  frontServices = [{
    servicePath: FileTreeServicePath,
    token: FileTreeService,
  }];

<<<<<<< HEAD
  slotMap = new Map();
=======
  slotMap: SlotMap = new Map([
    [SlotLocation.leftPanel, FileTree],
  ]);
>>>>>>> 1a2b523e

  contributionsCls = [
    FileTreeContribution,
  ];

  @Autowired()
  sidePanelRegistry: SidePanelRegistry;

  active() {
    this.sidePanelRegistry.registerComponent(FileTree, {
      name: 'filetree',
      iconClass: 'fa-file',
      description: 'description filetree',
      side: 'right',
    });
    this.sidePanelRegistry.registerComponent(FileTree, {
      name: 'filetree',
      iconClass: 'fa-file',
      description: 'description filetree',
      side: 'left',
    });
  }
}<|MERGE_RESOLUTION|>--- conflicted
+++ resolved
@@ -25,13 +25,9 @@
     token: FileTreeService,
   }];
 
-<<<<<<< HEAD
-  slotMap = new Map();
-=======
   slotMap: SlotMap = new Map([
     [SlotLocation.leftPanel, FileTree],
   ]);
->>>>>>> 1a2b523e
 
   contributionsCls = [
     FileTreeContribution,
