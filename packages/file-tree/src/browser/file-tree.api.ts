
import { Injectable, Autowired } from '@ali/common-di';
import { FileTreeAPI } from '../common/file-tree.defination';
import { FileStat } from '@ali/ide-file-service';
import { IFileServiceClient } from '@ali/ide-file-service/lib/common';
import { LabelService } from '@ali/ide-core-browser/lib/services';
import { IWorkspaceEditService } from '@ali/ide-workspace-edit';
import { EDITOR_COMMANDS, URI, CommandService  } from '@ali/ide-core-browser';
import { AbstractFileTreeItem, Directory, File } from './file-tree-item';

@Injectable()
export class FileTreeAPIImpl implements FileTreeAPI {

  @Autowired(IFileServiceClient)
  private fileServiceClient: IFileServiceClient;

  @Autowired(IWorkspaceEditService)
  private workspaceEditService: IWorkspaceEditService;

  @Autowired(CommandService)
  commandService: CommandService;

  @Autowired()
  labelService: LabelService;

  private userhomePath: URI;

  async getFiles(path: string | FileStat, parent?: Directory | undefined) {
    let file: FileStat | undefined;
    if (!this.userhomePath) {
      const userhome = await this.fileServiceClient.getCurrentUserHome();
      if (userhome) {
        this.userhomePath = new URI(userhome.uri);
      }
    }
    if (typeof path === 'string') {
      file = await this.fileServiceClient.getFileStat(path);
    } else {
      file = await this.fileServiceClient.getFileStat(path.uri);
      file = {
        ...file,
      } as FileStat;
    }
    if (file) {
      const result = await this.fileStat2FileTreeItem(file, parent);
      return [ result ];
    } else {
      return [];
    }
  }

  async getFileStat(path: string) {
    const stat: any = await this.fileServiceClient.getFileStat(path);
    return stat;
  }

  async createFile(uri: URI) {
    await this.workspaceEditService.apply({
      edits: [
        {
          newUri: uri,
          options: {},
        },
      ],
    });
    this.commandService.executeCommand(EDITOR_COMMANDS.OPEN_RESOURCE.id, uri );
  }

  async createFolder(uri: URI) {
    await this.fileServiceClient.createFolder(uri.toString());
  }

  async exists(uri: URI) {
   return await this.fileServiceClient.exists(uri.toString());
  }

  async deleteFile(uri: URI) {
    await this.workspaceEditService.apply({
      edits: [
        {
          oldUri: uri,
          options: {},
        },
      ],
    });
  }

  async moveFile(from: URI, to: URI, isDirectory: boolean = false) {
    await this.workspaceEditService.apply({
      edits: [
        {
          newUri: to,
          oldUri: from,
          options: {
            isDirectory,
            overwrite: true,
          },
        },
      ],
    });
  }

  async copyFile(from: URI, to: URI) {
    this.fileServiceClient.copy(from.toString(), to.toString());
  }

  /**
   * 转换FileStat对象为FileTreeItem
   *
   * @param {FileStat} filestat
   * @param {(AbstractFileTreeItem | undefined)} parent
   * @param {boolean} isSymbolicLink
   * @returns {AbstractFileTreeItem}
   * @memberof FileTreeAPIImpl
   */
  fileStat2FileTreeItem(filestat: FileStat, parent: Directory | undefined, isInSymbolicDirectory?: boolean): AbstractFileTreeItem {
    const uri = new URI(filestat.uri);
    const icon = this.labelService.getIcon(uri, {isDirectory: filestat.isDirectory, isSymbolicLink: filestat.isSymbolicLink});
    const name = this.labelService.getName(uri);
    if (filestat.isDirectory && filestat.children) {
      return new Directory(
        uri,
        name,
        {
          ...filestat,
          isSymbolicLink: filestat.isSymbolicLink,
          isInSymbolicDirectory,
        },
        this.getReadableTooltip(uri),
        icon,
        parent,
        1,
        this,
      );
    } else {
      return new File(
        uri,
        name,
        {
          ...filestat,
          isSymbolicLink: filestat.isSymbolicLink,
          isInSymbolicDirectory,
        },
        this.getReadableTooltip(uri),
        icon,
        parent,
        1,
        this,
      );
    }
  }

  /**
   * 替换用户目录为 ~
   * 移除协议头文本 file://
   *
   * @param {URI} path
   * @returns
   * @memberof FileTreeAPIImpl
   */
  getReadableTooltip(path: URI) {
    const pathStr = path.toString();
    const userhomePathStr = this.userhomePath && this.userhomePath.toString();
    if (!this.userhomePath) {
      return path.withScheme('').toString();
    }
    if (this.userhomePath.isEqualOrParent(path)) {
      return pathStr.replace(userhomePathStr, '~');
    }
    return path.withScheme('').toString();
  }

  generatorFileFromFilestat(filestat: FileStat, parent: Directory): AbstractFileTreeItem {
    const uri = new URI(filestat.uri);
    if (filestat.isDirectory) {
      return new Directory(
        uri,
        this.labelService.getName(uri),
        filestat,
        this.getReadableTooltip(uri),
        this.labelService.getIcon(uri, filestat),
        parent,
        1,
        this,
      );
    }
    return new File(
      uri,
      this.labelService.getName(uri),
      filestat,
      this.getReadableTooltip(uri),
      this.labelService.getIcon(uri, filestat),
      parent,
      1,
      this,
    );
  }

  generatorTempFile(uri: URI, parent: Directory, isDirectory: boolean = false): AbstractFileTreeItem {
    const filestat: FileStat = {
      uri: uri.toString(),
      isDirectory,
      isSymbolicLink: false,
      lastModification: new Date().getTime(),
    };
    if (isDirectory) {
      return new Directory(
        uri,
        this.labelService.getName(uri),
        filestat,
        '',
        this.labelService.getIcon(uri, filestat),
        parent,
        10,
        this,
      );
    }
    return new File(
      uri,
      this.labelService.getName(uri),
      filestat,
      '',
      this.labelService.getIcon(uri, filestat),
      parent,
<<<<<<< HEAD
      isTemporary: true,
      depth: parent.depth ? parent.depth + 1 : 0,
      // 用于让新建的文件顺序排序优先于普通文件
      priority: 10,
    };
    if (isDirectory) {
      return {
        ...result,
        children: [],
        expanded: false,
      };
    }
    return result;
=======
      10,
      this,
    );
>>>>>>> df3fa728
  }

  generatorTempFolder(uri: URI, parent: Directory): AbstractFileTreeItem {
    return this.generatorTempFile(uri, parent, true);
  }

  sortByNumberic(files: AbstractFileTreeItem[]): AbstractFileTreeItem[] {
    return files.sort((a: AbstractFileTreeItem, b: AbstractFileTreeItem) => {
      if ((a.filestat.isDirectory && b.filestat.isDirectory) || (!a.filestat.isDirectory && !b.filestat.isDirectory)) {
        if (a.priority > b.priority) {
          return -1;
        }
        if (a.priority < b.priority) {
          return 1;
        }
        // numeric 参数确保数字为第一排序优先级
        return a.name.localeCompare(b.name, 'kn', { numeric: true });
      } else if (a.filestat.isDirectory && !b.filestat.isDirectory) {
        return -1;
      } else if (!a.filestat.isDirectory && b.filestat.isDirectory) {
        return 1;
      } else {
        return a.priority > b.priority ? -1 : 1;
      }
    });
  }
}<|MERGE_RESOLUTION|>--- conflicted
+++ resolved
@@ -222,25 +222,9 @@
       '',
       this.labelService.getIcon(uri, filestat),
       parent,
-<<<<<<< HEAD
-      isTemporary: true,
-      depth: parent.depth ? parent.depth + 1 : 0,
-      // 用于让新建的文件顺序排序优先于普通文件
-      priority: 10,
-    };
-    if (isDirectory) {
-      return {
-        ...result,
-        children: [],
-        expanded: false,
-      };
-    }
-    return result;
-=======
       10,
       this,
     );
->>>>>>> df3fa728
   }
 
   generatorTempFolder(uri: URI, parent: Directory): AbstractFileTreeItem {
