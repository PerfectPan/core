import { observable, runInAction, action } from 'mobx';
import { Injectable, Autowired } from '@ali/common-di';
import { WithEventBus, OnEvent } from '@ali/ide-core-browser';
import { FileTreeAPI, IFileTreeItem, IFileTreeItemStatus } from '../common';
import { CommandService, URI, IDisposable, isWindows } from '@ali/ide-core-common';
import { ResizeEvent } from '@ali/ide-main-layout/lib/browser/ide-widget.view';
import { SlotLocation } from '@ali/ide-main-layout';
import { AppConfig, Logger } from '@ali/ide-core-browser';
import { EDITOR_BROWSER_COMMANDS } from '@ali/ide-editor';
import { IFileTreeItemRendered } from './file-tree.view';
import { FileServiceClient } from '@ali/ide-file-service/lib/browser/file-service-client';
import { FileChange, FileChangeType } from '@ali/ide-file-service/lib/common/file-service-watcher-protocol';

// windows下路径查找时分隔符为 \
export const FILE_SLASH_FLAG = isWindows ? '\\' : '/';

@Injectable()
export default class FileTreeService extends WithEventBus {

  @observable.shallow
  files: IFileTreeItem[] = [];

  @observable.shallow
  status: IFileTreeItemStatus = {};

  @observable
  renderedStart: number;

  // 该计数器用于强制更新视图
  // 添加Object Deep监听性能太差
  @observable
  refreshNodes: number = 0;

  @observable
  layout: any = {
    width: 300,
    height: '100%',
  };

  private fileServiceWatchers: {
    [uri: string]: IDisposable,
  } = {};

  @Autowired(AppConfig)
  private config: AppConfig;

  @Autowired()
  private fileAPI: FileTreeAPI;

  @Autowired(CommandService)
  private commandService: CommandService;

  @Autowired()
  private fileServiceClient: FileServiceClient;

  @Autowired(Logger)
  private logger: Logger;

  constructor(
  ) {
    super();
    this.init();
  }

  async init() {
    const workspaceDir = URI.file(this.config.workspaceDir).toString();
    await this.getFiles(workspaceDir);
    this.fileServiceClient.onFilesChanged(async (files: FileChange[]) => {
      for (const file of files) {
        let parent: IFileTreeItem;
        switch (file.type) {
          case (FileChangeType.UPDATED):
          break;
          case (FileChangeType.ADDED):
<<<<<<< HEAD
            // 表示已创建未销毁，不新增文件
            if (this.status[file.uri.toString()]) {
=======
            // 表示已存在相同文件，不新增文件
            if (this.status[file.uri.toString()] && !this.status[file.uri.toString()].deleted) {
>>>>>>> 985ab2b4
              break;
            }
            const parentFolder = this.searchFileParent(file.uri, (path: string) => {
              if (this.status[path] && this.status[path].file && this.status[path].file!.filestat.isDirectory) {
                return true;
              } else {
                return false;
              }
            });
            parent = this.status[parentFolder].file as IFileTreeItem;
            const filestat = await this.fileAPI.getFileStat(file.uri);
            const target: IFileTreeItem = await this.fileAPI.generatorFile(filestat, parent);
            parent.children.push(target);
            parent.children = this.fileAPI.sortByNumberic(parent.children);
            this.status[file.uri.toString()] = {
              selected: false,
              focused: false,
              expanded: false,
              file: target,
            };
            break;
          case (FileChangeType.DELETED):
            parent = this.status[file.uri] && this.status[file.uri].file!.parent as IFileTreeItem;
            if (!parent) {
              break;
            }
            for (let i = parent.children.length - 1; i >= 0; i--) {
              if (parent.children[i].uri.toString() === file.uri) {
                parent.children.splice(i, 1);
                this.status[file.uri] = {
                  ...this.status[file.uri],
                  deleted: true,
                };
                break;
              }
            }
            break;
          default:
          break;
        }
      }
      // 用于强制更新视图
      // 添加Object Deep监听性能太差
      this.refreshNodes ++;
    });
    this.renderedStart = 0;
  }

  async createFile(uri: string) {
    const parentFolder = this.searchFileParent(uri, (path: string) => {
      if (this.status[path] && this.status[path].file && this.status[path].file!.filestat.isDirectory) {
        return true;
      } else {
        return false;
      }
    });
    let fileIndex = 0;
    while (this.status[`${parentFolder}${FILE_SLASH_FLAG}Untitled${fileIndex ? `_${fileIndex}` : ''}.txt`]) {
      fileIndex ++;
    }
    await this.updateFilesExpandedStatus(this.status[parentFolder].file);
    const newFileName = prompt('新建文件', `Untitled${fileIndex ? `_${fileIndex}` : ''}.txt`);
    await this.fileAPI.createFile(`${parentFolder}${FILE_SLASH_FLAG}${newFileName}`);
  }

  async createFileFolder(uri: string) {
    const parentFolder = this.searchFileParent(uri, (path: string) => {
      if (this.status[path] && this.status[path].file && this.status[path].file!.filestat.isDirectory) {
        return true;
      } else {
        return false;
      }
    });
    let fileIndex = 0;
    while (this.status[`${parentFolder}${FILE_SLASH_FLAG}Untitled${fileIndex ? `_${fileIndex}` : ''}`]) {
      fileIndex ++;
    }
    await this.updateFilesExpandedStatus(this.status[parentFolder].file);
    const newFolderName = prompt('新建文件夹', `Untitled${fileIndex ? `_${fileIndex}` : ''}`);
    await this.fileAPI.createFileFolder(`${parentFolder}${FILE_SLASH_FLAG}${newFolderName}`);
  }

  async renameFile(uri: string) {
    const parentFolder = this.searchFileParent(uri, (path: string) => {
      if (this.status[path] && this.status[path].file && this.status[path].file!.filestat.isDirectory) {
        return true;
      } else {
        return false;
      }
    });
    const newFileName = prompt('重命名', `${uri.replace(parentFolder + FILE_SLASH_FLAG, '')}`);
    await this.fileAPI.moveFile(uri, `${parentFolder}${FILE_SLASH_FLAG}${newFileName}`);
  }

  async deleteFile(uri: URI) {
    await this.fileAPI.deleteFile(uri);
  }

  async moveFile(from: string, targetDir: string) {
<<<<<<< HEAD
    const sourcePeaces = from.split(FILE_SLASH_FLAG);
    const sourceName = sourcePeaces[sourcePeaces.length - 1];
    const to = `${targetDir}${FILE_SLASH_FLAG}${sourceName}`;
    if (this.status[to]) {
      // 如果已存在该文件，提示是否替换文件
      const replace = confirm('是否替换文件');
      if (replace) {
        await this.fileAPI.moveFile(from, to);
=======
    const sourcePieces = from.split(FILE_SLASH_FLAG);
    const sourceName = sourcePieces[sourcePieces.length - 1];
    const to = `${targetDir}${FILE_SLASH_FLAG}${sourceName}`;
    this.resetFilesSelectedStatus();
    if (from === to) {
      this.status[to] = {
        ...this.status[to],
        focused: true,
      };
      // 路径相同，不处理
      return ;
    }
    if (this.status[to] && !this.status[to].deleted) {
      // 如果已存在该文件，提示是否替换文件
      const replace = confirm(`是否替换文件${sourceName}`);
      if (replace) {
        await this.fileAPI.moveFile(from, to);
        this.status[to] = {
          ...this.status[to],
          focused: true,
        };
>>>>>>> 985ab2b4
      }
    } else {
      await this.fileAPI.moveFile(from, to);
    }
  }

  async deleteFiles(uris: URI[]) {
    uris.forEach(async (uri: URI) => {
      await this.fileAPI.deleteFile(uri);
    });
  }

  searchFileParent(uri: string, check: any) {
    const uriPathArray = uri.split(FILE_SLASH_FLAG);
    let len = uriPathArray.length;
    let parent;
    while ( len ) {
      parent = uriPathArray.slice(0, len).join(FILE_SLASH_FLAG);
      if (check(parent)) {
        return parent;
      }
      len--;
    }
    return false;
  }

  /**
   * 当选中事件激活时同时也为焦点事件
   * 需要同时设置seleted与focused
   * @param file
   * @param value
   */
  updateFilesSelectedStatus(files: IFileTreeItem[], value: boolean) {
    this.resetFilesSelectedStatus();
    files.forEach((file: IFileTreeItem) => {
      const uri = file.uri.toString();
      this.status[uri] = {
        ...this.status[uri],
        selected: value,
        focused: value,
      };
    });
  }

  resetFilesSelectedStatus() {
    const uris = Object.keys(this.status);
    for (const i of uris) {
      this.status[i] = {
        ...this.status[i],
        selected: false,
        focused: false,
      };
    }
  }

  /**
   * 焦点事件与选中事件不冲突，可同时存在
   * 选中为A，焦点为B的情况
   * @param file
   * @param value
   */
  updateFilesFocusedStatus(files: IFileTreeItem[], value: boolean) {
    this.resetFilesFocusedStatus();
    files.forEach((file: IFileTreeItem) => {
      const uri = file.uri.toString();
      this.status[uri] = {
        ...this.status[uri],
        focused: value,
      };
    });
  }

  resetFilesFocusedStatus() {
    const uris = Object.keys(this.status);
    for (const i of uris) {
      this.status[i] = {
        ...this.status[i],
        focused: false,
      };
    }
  }

  async updateFilesExpandedStatus(file: IFileTreeItem) {
    const uri = file.uri.toString();
    if (file.filestat.isDirectory) {
      if (!file.expanded) {
        runInAction(async () => {
          // 如果当前目录下的子文件为空，尝试调用fileservice加载文件
          if (file.children.length === 0) {
            for (let i = 0, len = file.parent!.children.length; i < len; i++) {
              if ( file.parent!.children[i].id === file.id) {
                const files: IFileTreeItem[] = await this.fileAPI.getFiles(file.filestat.uri, file.parent!.children[i]);
                this.updateFileStatus(files);
                file.parent!.children[i].children = files[0].children;
                break;
              }
            }
          }
          this.status[uri] = {
            ...this.status[uri],
            expanded: true,
            focused: true,
            selected: true,
          };
        });
      } else {
        this.status[uri] = {
          ...this.status[uri],
          expanded: false,
          focused: true,
          selected: true,
        };
      }
    }
  }

  updateRenderedStart(value: number) {
    this.renderedStart = value;
  }

  updateFileStatus(files: IFileTreeItem[]) {
    files.forEach((file: IFileTreeItem, index: number) => {
      const uri = file.filestat.uri.toString();
      if (file.children && file.children.length > 0) {
        this.status[uri] = {
          selected: false,
          focused: false,
          expanded: true,
          file,
        };
        this.updateFileStatus(file.children);
      } else {
        this.status[uri] = {
          selected: false,
          focused: false,
          expanded: false,
          file,
        };
      }
    });
  }

  @OnEvent(ResizeEvent)
  protected onResize(e: ResizeEvent) {
    if (e.payload.slotLocation === SlotLocation.activatorPanel) {
      this.layout = e.payload;
    }
  }

  private async getFiles(path: string): Promise<IFileTreeItem[]> {
    const files = await this.fileAPI.getFiles(path);
    // 在一次mobx数据提交中执行赋值操作
    runInAction(() => {
      this.updateFileStatus(files);
      this.files = files;
    });
    if (files[0].children.length > 0) {
      this.fileServiceWatchers[path] = await this.fileServiceClient.watchFileChanges(new URI(path));
    }
    return files;
  }

  // 打开文件
  openFile(uri: URI) {
    this.commandService.executeCommand(EDITOR_BROWSER_COMMANDS.openResource, uri);
  }

  // 打开并固定文件
  openAndFixedFile(uri: URI) {
    this.commandService.executeCommand(EDITOR_BROWSER_COMMANDS.openResource, uri);
  }
}<|MERGE_RESOLUTION|>--- conflicted
+++ resolved
@@ -72,13 +72,8 @@
           case (FileChangeType.UPDATED):
           break;
           case (FileChangeType.ADDED):
-<<<<<<< HEAD
-            // 表示已创建未销毁，不新增文件
-            if (this.status[file.uri.toString()]) {
-=======
             // 表示已存在相同文件，不新增文件
             if (this.status[file.uri.toString()] && !this.status[file.uri.toString()].deleted) {
->>>>>>> 985ab2b4
               break;
             }
             const parentFolder = this.searchFileParent(file.uri, (path: string) => {
@@ -178,16 +173,6 @@
   }
 
   async moveFile(from: string, targetDir: string) {
-<<<<<<< HEAD
-    const sourcePeaces = from.split(FILE_SLASH_FLAG);
-    const sourceName = sourcePeaces[sourcePeaces.length - 1];
-    const to = `${targetDir}${FILE_SLASH_FLAG}${sourceName}`;
-    if (this.status[to]) {
-      // 如果已存在该文件，提示是否替换文件
-      const replace = confirm('是否替换文件');
-      if (replace) {
-        await this.fileAPI.moveFile(from, to);
-=======
     const sourcePieces = from.split(FILE_SLASH_FLAG);
     const sourceName = sourcePieces[sourcePieces.length - 1];
     const to = `${targetDir}${FILE_SLASH_FLAG}${sourceName}`;
@@ -209,7 +194,6 @@
           ...this.status[to],
           focused: true,
         };
->>>>>>> 985ab2b4
       }
     } else {
       await this.fileAPI.moveFile(from, to);
