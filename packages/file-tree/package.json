--- conflicted
+++ resolved
@@ -1,10 +1,6 @@
 {
   "name": "@ali/ide-file-tree",
-<<<<<<< HEAD
-  "version": "1.0.6-alpha.9",
-=======
   "version": "1.0.6-alpha.12",
->>>>>>> 27e264bb
   "description": "@ali/ide-file-tree",
   "files": [
     "lib"
@@ -25,18 +21,6 @@
   },
   "gitHead": "eb9ea44d31a86f9a79eb1f83df41c8e67db3fc6e",
   "dependencies": {
-<<<<<<< HEAD
-    "@ali/ide-activator-bar": "^1.0.6-alpha.9",
-    "@ali/ide-core-common": "^1.0.6-alpha.9",
-    "@ali/ide-core-node": "^1.0.6-alpha.9",
-    "@ali/ide-file-service": "^1.0.6-alpha.9",
-    "@ali/ide-main-layout": "^1.0.6-alpha.9",
-    "@ali/ide-workspace": "^1.0.6-alpha.9"
-  },
-  "devDependencies": {
-    "@ali/ide-core-browser": "^1.0.6-alpha.9",
-    "@ali/ide-dev-tool": "^1.0.6-alpha.9",
-=======
     "@ali/ide-activity-bar": "^1.0.6-alpha.12",
     "@ali/ide-core-common": "^1.0.6-alpha.12",
     "@ali/ide-core-node": "^1.0.6-alpha.12",
@@ -47,7 +31,6 @@
   "devDependencies": {
     "@ali/ide-core-browser": "^1.0.6-alpha.12",
     "@ali/ide-dev-tool": "^1.0.6-alpha.12",
->>>>>>> 27e264bb
     "npm-run-all": "^4.1.5",
     "ts-node": "8.0.2",
     "webpack-dev-server": "^3.3.1"
