--- conflicted
+++ resolved
@@ -16,14 +16,9 @@
     "url": "git@github.com:opensumi/core.git"
   },
   "dependencies": {
-<<<<<<< HEAD
-    "@opensumi/ide-core-common": "2.20.7",
-    "@opensumi/ide-core-node": "2.20.7",
-    "@opensumi/ide-utils": "2.20.7"
-=======
     "@opensumi/ide-core-common": "2.20.8",
-    "@opensumi/ide-core-node": "2.20.8"
->>>>>>> c149586a
+    "@opensumi/ide-core-node": "2.20.8",
+    "@opensumi/ide-utils": "2.20.8"
   },
   "devDependencies": {
     "@opensumi/ide-core-browser": "2.20.8",
