{
  "name": "@opensumi/ide-electron-basic",
  "version": "2.20.7",
  "files": [
    "lib"
  ],
  "license": "MIT",
  "main": "lib/index.js",
  "typings": "lib/index.d.ts",
  "scripts": {
    "prepublishOnly": "npm run build",
    "build": "tsc --build ../../configs/ts/references/tsconfig.electron-basic.json"
  },
  "repository": {
    "type": "git",
    "url": "git@github.com:opensumi/core.git"
  },
  "dependencies": {
<<<<<<< HEAD
    "@opensumi/ide-core-common": "2.20.6",
    "@opensumi/ide-core-node": "2.20.6",
    "@opensumi/ide-utils": "2.20.6"
=======
    "@opensumi/ide-core-common": "2.20.7",
    "@opensumi/ide-core-node": "2.20.7"
>>>>>>> 677dcb03
  },
  "devDependencies": {
    "@opensumi/ide-core-browser": "2.20.7",
    "@opensumi/ide-dev-tool": "^1.3.1",
    "@opensumi/ide-editor": "2.20.7",
    "@opensumi/ide-overlay": "2.20.7",
    "@opensumi/ide-workspace": "2.20.7"
  }
}<|MERGE_RESOLUTION|>--- conflicted
+++ resolved
@@ -16,14 +16,9 @@
     "url": "git@github.com:opensumi/core.git"
   },
   "dependencies": {
-<<<<<<< HEAD
-    "@opensumi/ide-core-common": "2.20.6",
-    "@opensumi/ide-core-node": "2.20.6",
-    "@opensumi/ide-utils": "2.20.6"
-=======
     "@opensumi/ide-core-common": "2.20.7",
-    "@opensumi/ide-core-node": "2.20.7"
->>>>>>> 677dcb03
+    "@opensumi/ide-core-node": "2.20.7",
+    "@opensumi/ide-utils": "2.20.7"
   },
   "devDependencies": {
     "@opensumi/ide-core-browser": "2.20.7",
