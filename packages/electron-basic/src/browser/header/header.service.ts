--- conflicted
+++ resolved
@@ -63,22 +63,9 @@
 
   constructor() {
     super();
-<<<<<<< HEAD
-    this._titleTemplate = this.preferenceService.getValid('window.title', this._titleTemplate);
-    this.disposableCollection.push(
-      this.preferenceService.onSpecificPreferenceChange('window.title', async (e) => {
-        if (e.newValue) {
-          this.titleTemplate = e.newValue;
-        }
-        // window.title is deleted
-        if (!e.newValue && this.titleTemplate !== DEFAULT_TEMPLATE) {
-          this.titleTemplate = DEFAULT_TEMPLATE;
-        }
-=======
     this.disposableCollection.push(
       this.editorService.onActiveResourceChange(() => {
         this.updateAppTitle();
->>>>>>> 2f7fd479
       }),
     );
   }
