{
  "name": "@opensumi/ide-i18n",
  "version": "2.21.7",
  "files": [
    "lib",
    "src"
  ],
  "license": "MIT",
  "main": "lib/index.js",
  "typings": "lib/index.d.ts",
  "scripts": {
    "prepublishOnly": "yarn run build",
    "build": "tsc --build ../../configs/ts/references/tsconfig.i18n.json"
  },
  "repository": {
    "type": "git",
    "url": "git@github.com:opensumi/core.git"
  },
  "dependencies": {
    "@opensumi/ide-core-common": "2.21.7"
  },
  "devDependencies": {
<<<<<<< HEAD
=======
    "@opensumi/ide-core-browser": "2.21.7",
>>>>>>> e62bfa74
    "@opensumi/ide-dev-tool": "^1.3.1"
  }
}<|MERGE_RESOLUTION|>--- conflicted
+++ resolved
@@ -20,10 +20,6 @@
     "@opensumi/ide-core-common": "2.21.7"
   },
   "devDependencies": {
-<<<<<<< HEAD
-=======
-    "@opensumi/ide-core-browser": "2.21.7",
->>>>>>> e62bfa74
     "@opensumi/ide-dev-tool": "^1.3.1"
   }
 }