{
  "name": "@opensumi/ide-status-bar",
  "version": "2.21.9",
  "files": [
    "lib",
    "src"
  ],
  "license": "MIT",
  "main": "lib/index.js",
  "typings": "lib/index.d.ts",
  "scripts": {
    "prepublishOnly": "yarn run build",
    "build": "tsc --build ../../configs/ts/references/tsconfig.status-bar.json"
  },
  "repository": {
    "type": "git",
    "url": "git@github.com:opensumi/core.git"
  },
  "dependencies": {
<<<<<<< HEAD
    "@opensumi/ide-core-common": "2.21.8"
  },
  "devDependencies": {
    "@opensumi/ide-components": "2.21.8",
    "@opensumi/ide-core-browser": "2.21.8",
=======
    "@opensumi/ide-components": "2.21.9",
    "@opensumi/ide-core-common": "2.21.9",
    "@opensumi/ide-core-node": "2.21.9",
    "@opensumi/ide-theme": "2.21.9"
  },
  "devDependencies": {
    "@opensumi/ide-core-browser": "2.21.9",
>>>>>>> 6038a6fa
    "@opensumi/ide-dev-tool": "^1.3.1",
    "@opensumi/ide-theme": "2.21.8"
  }
}<|MERGE_RESOLUTION|>--- conflicted
+++ resolved
@@ -17,22 +17,12 @@
     "url": "git@github.com:opensumi/core.git"
   },
   "dependencies": {
-<<<<<<< HEAD
-    "@opensumi/ide-core-common": "2.21.8"
+    "@opensumi/ide-core-common": "2.21.9"
   },
   "devDependencies": {
-    "@opensumi/ide-components": "2.21.8",
-    "@opensumi/ide-core-browser": "2.21.8",
-=======
     "@opensumi/ide-components": "2.21.9",
-    "@opensumi/ide-core-common": "2.21.9",
-    "@opensumi/ide-core-node": "2.21.9",
+    "@opensumi/ide-core-browser": "2.21.9",
+    "@opensumi/ide-dev-tool": "^1.3.1",
     "@opensumi/ide-theme": "2.21.9"
-  },
-  "devDependencies": {
-    "@opensumi/ide-core-browser": "2.21.9",
->>>>>>> 6038a6fa
-    "@opensumi/ide-dev-tool": "^1.3.1",
-    "@opensumi/ide-theme": "2.21.8"
   }
 }