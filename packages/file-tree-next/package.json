{
  "name": "@opensumi/ide-file-tree-next",
  "version": "2.21.10",
  "files": [
    "lib",
    "src"
  ],
  "license": "MIT",
  "main": "lib/index.js",
  "typings": "lib/index.d.ts",
  "scripts": {
    "prepublishOnly": "yarn run build",
    "build": "tsc --build ../../configs/ts/references/tsconfig.file-tree-next.json"
  },
  "repository": {
    "type": "git",
    "url": "git@github.com:opensumi/core.git"
  },
  "dependencies": {
<<<<<<< HEAD
    "@opensumi/ide-file-service": "2.21.9"
=======
    "@opensumi/ide-core-node": "2.21.10",
    "@opensumi/ide-file-service": "2.21.10"
>>>>>>> 571756af
  },
  "devDependencies": {
    "@opensumi/ide-components": "2.21.10",
    "@opensumi/ide-core-browser": "2.21.10",
    "@opensumi/ide-core-common": "2.21.10",
    "@opensumi/ide-decoration": "2.21.10",
    "@opensumi/ide-dev-tool": "^1.3.1",
<<<<<<< HEAD
    "@opensumi/ide-editor": "2.21.9",
    "@opensumi/ide-explorer": "2.21.9",
    "@opensumi/ide-main-layout": "2.21.9",
    "@opensumi/ide-overlay": "2.21.9",
    "@opensumi/ide-theme": "2.21.9",
    "@opensumi/ide-workspace": "2.21.9",
    "@opensumi/ide-workspace-edit": "2.21.9"
=======
    "@opensumi/ide-editor": "2.21.10",
    "@opensumi/ide-explorer": "2.21.10",
    "@opensumi/ide-main-layout": "2.21.10",
    "@opensumi/ide-overlay": "2.21.10",
    "@opensumi/ide-terminal-next": "2.21.10",
    "@opensumi/ide-theme": "2.21.10",
    "@opensumi/ide-workspace": "2.21.10",
    "@opensumi/ide-workspace-edit": "2.21.10"
>>>>>>> 571756af
  }
}<|MERGE_RESOLUTION|>--- conflicted
+++ resolved
@@ -17,12 +17,7 @@
     "url": "git@github.com:opensumi/core.git"
   },
   "dependencies": {
-<<<<<<< HEAD
-    "@opensumi/ide-file-service": "2.21.9"
-=======
-    "@opensumi/ide-core-node": "2.21.10",
     "@opensumi/ide-file-service": "2.21.10"
->>>>>>> 571756af
   },
   "devDependencies": {
     "@opensumi/ide-components": "2.21.10",
@@ -30,23 +25,12 @@
     "@opensumi/ide-core-common": "2.21.10",
     "@opensumi/ide-decoration": "2.21.10",
     "@opensumi/ide-dev-tool": "^1.3.1",
-<<<<<<< HEAD
-    "@opensumi/ide-editor": "2.21.9",
-    "@opensumi/ide-explorer": "2.21.9",
-    "@opensumi/ide-main-layout": "2.21.9",
-    "@opensumi/ide-overlay": "2.21.9",
-    "@opensumi/ide-theme": "2.21.9",
-    "@opensumi/ide-workspace": "2.21.9",
-    "@opensumi/ide-workspace-edit": "2.21.9"
-=======
     "@opensumi/ide-editor": "2.21.10",
     "@opensumi/ide-explorer": "2.21.10",
     "@opensumi/ide-main-layout": "2.21.10",
     "@opensumi/ide-overlay": "2.21.10",
-    "@opensumi/ide-terminal-next": "2.21.10",
     "@opensumi/ide-theme": "2.21.10",
     "@opensumi/ide-workspace": "2.21.10",
     "@opensumi/ide-workspace-edit": "2.21.10"
->>>>>>> 571756af
   }
 }