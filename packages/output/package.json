--- conflicted
+++ resolved
@@ -17,12 +17,8 @@
     "url": "git@github.com:opensumi/core.git"
   },
   "dependencies": {
-<<<<<<< HEAD
-    "@opensumi/ide-core-common": "2.21.10"
-=======
     "@opensumi/ide-core-common": "2.21.11",
     "escape-carriage": "^1.3.0"
->>>>>>> b4576924
   },
   "devDependencies": {
     "@opensumi/ide-components": "2.21.11",
