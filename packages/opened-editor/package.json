--- conflicted
+++ resolved
@@ -17,7 +17,6 @@
     "url": "git@github.com:opensumi/core.git"
   },
   "devDependencies": {
-<<<<<<< HEAD
     "@opensumi/ide-components": "workspace:*",
     "@opensumi/ide-core-browser": "workspace:*",
     "@opensumi/ide-core-common": "workspace:*",
@@ -29,18 +28,5 @@
     "@opensumi/ide-theme": "workspace:*",
     "@opensumi/ide-webview": "workspace:*",
     "@opensumi/ide-workspace": "workspace:*"
-=======
-    "@opensumi/ide-components": "2.21.13",
-    "@opensumi/ide-core-browser": "2.21.13",
-    "@opensumi/ide-core-common": "2.21.13",
-    "@opensumi/ide-decoration": "2.21.13",
-    "@opensumi/ide-dev-tool": "^1.3.1",
-    "@opensumi/ide-editor": "2.21.13",
-    "@opensumi/ide-explorer": "2.21.13",
-    "@opensumi/ide-main-layout": "2.21.13",
-    "@opensumi/ide-theme": "2.21.13",
-    "@opensumi/ide-webview": "2.21.13",
-    "@opensumi/ide-workspace": "2.21.13"
->>>>>>> 1480afac
   }
 }