--- conflicted
+++ resolved
@@ -24,10 +24,6 @@
     "fuzzy": "^0.1.3"
   },
   "devDependencies": {
-<<<<<<< HEAD
-=======
-    "@opensumi/ide-core-browser": "2.21.10",
->>>>>>> 571756af
     "@opensumi/ide-dev-tool": "^1.3.1"
   }
 }