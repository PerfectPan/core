--- conflicted
+++ resolved
@@ -1,15 +1,10 @@
-import * as md5 from 'md5';
+import md5 from 'md5';
 import { Range } from 'vscode-languageserver-types';
 
 import { Injectable, Autowired } from '@opensumi/di';
 import { IEditorDocumentModelSaveResult, IEditorDocumentEditChange } from '@opensumi/ide-core-browser';
 import { IFileSchemeDocClient, IContentChange, ISavingContent } from '@opensumi/ide-file-scheme';
 import { IFileServiceClient, TextDocumentContentChangeEvent } from '@opensumi/ide-file-service';
-<<<<<<< HEAD
-import { Range } from 'vscode-languageserver-types';
-import md5 from 'md5';
-=======
->>>>>>> cfa4fe41
 
 /**
  * todo: 重写文档保存逻辑
