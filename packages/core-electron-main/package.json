{
  "name": "@ali/ide-core-electron-main",
<<<<<<< HEAD
  "version": "1.2.0",
=======
  "version": "1.2.1",
>>>>>>> 012b253e
  "files": [
    "lib",
    "browser-preload"
  ],
  "main": "lib/index.js",
  "typings": "lib/index.d.ts",
  "scripts": {
    "start": "run-p start:client start:server",
    "start:client": "webpack-dev-server --config ./webpack.config.js",
    "start:server": "node --inspect -r ts-node/register ./example/server.ts",
    "build": "tsc --build ../../configs/ts/references/tsconfig.core-electron-main.json"
  },
  "repository": {
    "type": "git",
    "url": "git@gitlab.alibaba-inc.com:kaitian/ide-framework.git"
  },
  "publishConfig": {
    "registry": "http://registry.npm.alibaba-inc.com"
  },
  "dependencies": {
<<<<<<< HEAD
    "@ali/ide-connection": "1.2.0",
    "@ali/ide-core-common": "1.2.0"
=======
    "@ali/ide-connection": "1.2.1",
    "@ali/ide-core-common": "1.2.1"
>>>>>>> 012b253e
  },
  "peerDependencies": {
    "electron": "*"
  },
  "gitHead": "5dad2ca7b3ea2e1781caefb2552eb1596f146193"
}<|MERGE_RESOLUTION|>--- conflicted
+++ resolved
@@ -1,10 +1,6 @@
 {
   "name": "@ali/ide-core-electron-main",
-<<<<<<< HEAD
-  "version": "1.2.0",
-=======
   "version": "1.2.1",
->>>>>>> 012b253e
   "files": [
     "lib",
     "browser-preload"
@@ -25,13 +21,8 @@
     "registry": "http://registry.npm.alibaba-inc.com"
   },
   "dependencies": {
-<<<<<<< HEAD
-    "@ali/ide-connection": "1.2.0",
-    "@ali/ide-core-common": "1.2.0"
-=======
     "@ali/ide-connection": "1.2.1",
     "@ali/ide-core-common": "1.2.1"
->>>>>>> 012b253e
   },
   "peerDependencies": {
     "electron": "*"
