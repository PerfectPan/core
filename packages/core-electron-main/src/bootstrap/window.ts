import { Disposable, getLogger, uuid, isOSX, isDevelopment, URI, FileUri } from '@ali/ide-core-common';
import { Injectable, Autowired } from '@ali/common-di';
import { ElectronAppConfig, ICodeWindow } from './types';
import { BrowserWindow, shell, ipcMain, BrowserWindowConstructorOptions } from 'electron';
import { ChildProcess, fork, ForkOptions } from 'child_process';
import { normalizedIpcHandlerPath } from '@ali/ide-core-common/lib/utils/ipc';

const DEFAULT_WINDOW_HEIGHT = 700;
const DEFAULT_WINDOW_WIDTH = 1000;
let windowClientCount = 0;

@Injectable({multiple: true})
export class CodeWindow extends Disposable implements ICodeWindow {

  private _workspace: URI | undefined;

  @Autowired(ElectronAppConfig)
  private appConfig: ElectronAppConfig;

  private browser: BrowserWindow;

  private node: KTNodeProcess | null = null;

  private windowClientId: string;

  isReloading: boolean;

  public metadata: any;

  constructor(workspace?: string, metadata?: any, options: BrowserWindowConstructorOptions = {}) {
    super();
    this._workspace = new URI(workspace);
    this.metadata = metadata;
    this.windowClientId = 'CODE_WINDOW_CLIENT_ID:' + (++windowClientCount);
    this.browser = new BrowserWindow({
      show: false,
      webPreferences: {
        nodeIntegration: this.appConfig.browserNodeIntegrated,
        preload: this.appConfig.browserPreload,
        webviewTag: true,
      },
      frame: isOSX,
      titleBarStyle: 'hidden',
      height: DEFAULT_WINDOW_HEIGHT,
      width: DEFAULT_WINDOW_WIDTH,
      ...options,
    });
    this.browser.on('closed', () => {
      this.dispose();
    });
    const metadataResponser = (event, windowId) => {
      if (windowId === this.browser.id) {
        event.returnValue = JSON.stringify({
          workspace: this.workspace ? FileUri.fsPath(this.workspace) : undefined,
          webview: {
            webviewPreload: URI.file(this.appConfig.webviewPreload).toString(),
            plainWebviewPreload: URI.file(this.appConfig.plainWebviewPreload).toString(),
          },
          extensionDir: this.appConfig.extensionDir,
<<<<<<< HEAD
          ...this.metadata,
=======
          extenionCandidate: this.appConfig.extenionCandidate,
          ...metadata,
>>>>>>> 3e83bcf7
          windowClientId: this.windowClientId,
        });
      }
    };
    ipcMain.on('window-metadata',  metadataResponser);
    this.addDispose({
      dispose: () => {
        ipcMain.removeListener('window-metadata', metadataResponser);
      },
    });

  }

  get workspace() {
    return this._workspace;
  }

  setWorkspace(workspace: string, fsPath?: boolean) {
    if (fsPath) {
      this._workspace = URI.file(workspace);
    } else {
      this._workspace = new URI(workspace);
    }
  }

  async start() {
    this.clear();
    try {
      this.node = new KTNodeProcess(this.appConfig.nodeEntry, this.appConfig.extensionEntry, this.windowClientId, this.appConfig.extensionDir);
      const rpcListenPath = normalizedIpcHandlerPath('electron-window', true);

      await this.node.start(rpcListenPath, (this.workspace || '').toString());
      getLogger().log('starting browser window with url: ', this.appConfig.browserUrl);
      this.browser.loadURL(this.appConfig.browserUrl);
      this.browser.webContents.on('did-finish-load', () => {
        this.browser.webContents.send('preload:listenPath', rpcListenPath);
      });
      this.browser.webContents.on('devtools-reload-page', () => {
        console.log('DEEEEVVV');
        this.isReloading = true;
      });
      this.bindEvents();
    } catch (e) {
      getLogger().error(e);
    }
  }

  bindEvents() {
    // 外部打开http
    this.browser.webContents.on('new-window',
      (event, url) => {
        if (!event.defaultPrevented) {
          event.preventDefault();
          if (url.indexOf('http') === 0) {
            shell.openExternal(url);
          }
        }
    });
  }

  clear() {
    if (this.node) {
      // TODO Dispose
      this.node.dispose();
      this.node = null;
    }
  }

  close() {
    if (this.browser) {
      this.browser.close();
    }
  }

  dispose() {
    this.clear();
    super.dispose();
  }

  getBrowserWindow() {
    return this.browser;
  }

  reload() {
    this.isReloading = true;
    this.browser.webContents.reload();
  }
}

export class KTNodeProcess {

  private _process: ChildProcess;

  private ready: Promise<void>;

  constructor(private forkPath, private extensionEntry, private windowClientId: string, private extensionDir: string) {

  }

  async start(rpcListenPath: string, workspace: string | undefined) {

    if (!this.ready) {
      this.ready = new Promise((resolve, reject) => {
        try {
          const forkOptions: ForkOptions = {
<<<<<<< HEAD
            env: { ... process.env, KTELECTRON: '1', ELECTRON_RUN_AS_NODE: '1', EXTENSION_HOST_ENTRY: this.extensionEntry, CODE_WINDOW_CLIENT_ID: this.windowClientId},
=======
            env: {
              ... process.env, KTELECTRON: '1',
              EXTENSION_HOST_ENTRY: this.extensionEntry,
              EXTENSION_DIR: this.extensionDir,
              CODE_WINDOW_CLIENT_ID: this.windowClientId,
            },
>>>>>>> 3e83bcf7
            stdio: ['pipe', 'pipe', 'pipe', 'ipc'],
          };
          const forkArgs: string[] = [];
          forkOptions.env!.WORKSPACE_DIR = workspace;
          forkArgs.push('--listenPath', rpcListenPath);
          this._process = fork(this.forkPath, forkArgs, forkOptions);
          this._process.on('message', (message) => {
            console.log(message);
            if (message === 'ready') {
              resolve();
            }
          });
          this._process.on('error', (error) => {
            reject(error);
          });
          this._process.stdout.on('data', (data) => {
            process.stdout.write('[node]' + data );
          });
          this._process.stderr.on('data', (data) => {
            process.stdout.write('[node]' + data );
          });
        } catch (e) {
          reject(e);
        }
      });
    }
    return this.ready;

  }

  get process() {
    return this._process;
  }

  dispose() {
    if (this._process) {
      this._process.kill();
    }
  }
}<|MERGE_RESOLUTION|>--- conflicted
+++ resolved
@@ -57,12 +57,8 @@
             plainWebviewPreload: URI.file(this.appConfig.plainWebviewPreload).toString(),
           },
           extensionDir: this.appConfig.extensionDir,
-<<<<<<< HEAD
+          extenionCandidate: this.appConfig.extenionCandidate,
           ...this.metadata,
-=======
-          extenionCandidate: this.appConfig.extenionCandidate,
-          ...metadata,
->>>>>>> 3e83bcf7
           windowClientId: this.windowClientId,
         });
       }
@@ -168,16 +164,14 @@
       this.ready = new Promise((resolve, reject) => {
         try {
           const forkOptions: ForkOptions = {
-<<<<<<< HEAD
-            env: { ... process.env, KTELECTRON: '1', ELECTRON_RUN_AS_NODE: '1', EXTENSION_HOST_ENTRY: this.extensionEntry, CODE_WINDOW_CLIENT_ID: this.windowClientId},
-=======
             env: {
-              ... process.env, KTELECTRON: '1',
+              ... process.env,
+              KTELECTRON: '1',
+              ELECTRON_RUN_AS_NODE: '1',
               EXTENSION_HOST_ENTRY: this.extensionEntry,
               EXTENSION_DIR: this.extensionDir,
               CODE_WINDOW_CLIENT_ID: this.windowClientId,
             },
->>>>>>> 3e83bcf7
             stdio: ['pipe', 'pipe', 'pipe', 'ipc'],
           };
           const forkArgs: string[] = [];
