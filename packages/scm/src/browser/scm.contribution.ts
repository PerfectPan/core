--- conflicted
+++ resolved
@@ -91,11 +91,7 @@
     }], {
       iconClass: 'volans_icon git_icon',
       title: scmPanelTitle,
-<<<<<<< HEAD
-      weight: 9,
-=======
       priority: 8,
->>>>>>> 3d0fbb1d
       containerId: scmContainerId,
       activateKeyBinding: 'ctrl+shift+g',
     });
