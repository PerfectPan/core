{
  "name": "@opensumi/ide-scm",
  "version": "2.14.3",
  "files": [
    "lib"
  ],
  "license": "MIT",
  "main": "lib/index.js",
  "typings": "lib/index.d.ts",
  "scripts": {
    "prepublishOnly": "npm run build",
    "build": "tsc --build ../../configs/ts/references/tsconfig.scm.json"
  },
  "repository": {
    "type": "git",
    "url": "git@github.com:opensumi/core.git"
  },
  "dependencies": {
<<<<<<< HEAD
    "@opensumi/ide-core-common": "2.14.2"
  },
  "devDependencies": {
    "@opensumi/ide-components": "2.14.2",
    "@opensumi/ide-core-browser": "2.14.2",
    "@opensumi/ide-dev-tool": "^1.3.1",
    "@opensumi/ide-decoration": "2.14.2",
    "@opensumi/ide-editor": "2.14.2",
    "@opensumi/ide-main-layout": "2.14.2",
    "@opensumi/ide-monaco": "2.14.2",
    "@opensumi/ide-monaco-enhance": "2.14.2",
    "@opensumi/ide-status-bar": "2.14.2",
    "@opensumi/ide-theme": "2.14.2",
    "@opensumi/ide-workspace": "2.14.2"
=======
    "@opensumi/ide-components": "2.14.3",
    "@opensumi/ide-core-browser": "2.14.3",
    "@opensumi/ide-core-common": "2.14.3",
    "@opensumi/ide-decoration": "2.14.3",
    "@opensumi/ide-editor": "2.14.3",
    "@opensumi/ide-main-layout": "2.14.3",
    "@opensumi/ide-monaco": "2.14.3",
    "@opensumi/ide-monaco-enhance": "2.14.3",
    "@opensumi/ide-status-bar": "2.14.3",
    "@opensumi/ide-theme": "2.14.3",
    "@opensumi/ide-workspace": "2.14.3"
  },
  "devDependencies": {
    "@opensumi/ide-dev-tool": "^1.3.1"
>>>>>>> ca60fa29
  }
}<|MERGE_RESOLUTION|>--- conflicted
+++ resolved
@@ -16,25 +16,12 @@
     "url": "git@github.com:opensumi/core.git"
   },
   "dependencies": {
-<<<<<<< HEAD
-    "@opensumi/ide-core-common": "2.14.2"
+    "@opensumi/ide-core-common": "2.14.3"
   },
   "devDependencies": {
-    "@opensumi/ide-components": "2.14.2",
-    "@opensumi/ide-core-browser": "2.14.2",
-    "@opensumi/ide-dev-tool": "^1.3.1",
-    "@opensumi/ide-decoration": "2.14.2",
-    "@opensumi/ide-editor": "2.14.2",
-    "@opensumi/ide-main-layout": "2.14.2",
-    "@opensumi/ide-monaco": "2.14.2",
-    "@opensumi/ide-monaco-enhance": "2.14.2",
-    "@opensumi/ide-status-bar": "2.14.2",
-    "@opensumi/ide-theme": "2.14.2",
-    "@opensumi/ide-workspace": "2.14.2"
-=======
     "@opensumi/ide-components": "2.14.3",
     "@opensumi/ide-core-browser": "2.14.3",
-    "@opensumi/ide-core-common": "2.14.3",
+    "@opensumi/ide-dev-tool": "^1.3.1",
     "@opensumi/ide-decoration": "2.14.3",
     "@opensumi/ide-editor": "2.14.3",
     "@opensumi/ide-main-layout": "2.14.3",
@@ -43,9 +30,5 @@
     "@opensumi/ide-status-bar": "2.14.3",
     "@opensumi/ide-theme": "2.14.3",
     "@opensumi/ide-workspace": "2.14.3"
-  },
-  "devDependencies": {
-    "@opensumi/ide-dev-tool": "^1.3.1"
->>>>>>> ca60fa29
   }
 }