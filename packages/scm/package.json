--- conflicted
+++ resolved
@@ -19,16 +19,6 @@
     "registry": "http://registry.npm.alibaba-inc.com"
   },
   "dependencies": {
-<<<<<<< HEAD
-    "@ali/ide-activity-panel": "1.4.4",
-    "@ali/ide-core-browser": "1.4.4",
-    "@ali/ide-core-common": "1.4.4",
-    "@ali/ide-editor": "1.4.4",
-    "@ali/ide-main-layout": "1.4.4",
-    "@ali/ide-monaco-enhance": "1.4.4",
-    "@ali/ide-status-bar": "1.4.4",
-    "@ali/ide-theme": "1.4.4"
-=======
     "@ali/ide-activity-panel": "1.5.0",
     "@ali/ide-core-browser": "1.5.0",
     "@ali/ide-core-common": "1.5.0",
@@ -37,7 +27,6 @@
     "@ali/ide-monaco-enhance": "1.5.0",
     "@ali/ide-status-bar": "1.5.0",
     "@ali/ide-theme": "1.5.0"
->>>>>>> b1b4e063
   },
   "devDependencies": {
     "@ali/ide-dev-tool": "^1.1.0",
