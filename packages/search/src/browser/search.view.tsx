--- conflicted
+++ resolved
@@ -11,10 +11,7 @@
   ContentSearchOptions,
   SEARCH_STATE,
   ResultTotal,
-<<<<<<< HEAD
-=======
   ContentSearchResult,
->>>>>>> 27e264bb
 } from '../common/';
 import { SearchBrowserService } from './search.service';
 import { SearchTree } from './search-tree.view';
@@ -23,8 +20,6 @@
 
 let currentSearchID: number | null = null;
 
-<<<<<<< HEAD
-=======
 interface IUIState {
   isSearchFocus: boolean;
   isToggleOpen: boolean;
@@ -37,7 +32,6 @@
 
 type CallbackFunction = (...args: any[]) => void;
 
->>>>>>> 27e264bb
 function splitOnComma(patterns: string): string[] {
   return patterns.length > 0 ? patterns.split(',').map((s) => s.trim()) : [];
 }
@@ -48,11 +42,8 @@
   searchState: SEARCH_STATE,
   searchInWorkspaceServer: IContentSearchServer,
   searchTreeRef: any,
-<<<<<<< HEAD
-=======
   search: CallbackFunction,
   searchResults: Map<string, ContentSearchResult[]> | null,
->>>>>>> 27e264bb
 }) {
   const {
     searchValue,
@@ -60,11 +51,8 @@
     searchState,
     searchInWorkspaceServer,
     searchTreeRef,
-<<<<<<< HEAD
-=======
     search,
     searchResults,
->>>>>>> 27e264bb
   } = options;
   const list = [
     {
@@ -74,11 +62,7 @@
         searchTreeRef.current.foldTree();
       },
       getClassName: () => {
-<<<<<<< HEAD
-        return searchValue ? styles.menu_active : '';
-=======
         return searchValue || searchResults && searchResults.size > 0 ? styles.menu_active : '';
->>>>>>> 27e264bb
       },
     }, {
       icon: 'search_close',
@@ -197,12 +181,8 @@
     });
   }
 
-<<<<<<< HEAD
-  const search =  (e?: React.KeyboardEvent | React.MouseEvent) => {
-=======
   const search =  (e?: React.KeyboardEvent | React.MouseEvent, insertUIState?: IUIState) => {
     const state = insertUIState || UIState;
->>>>>>> 27e264bb
     const value = searchValue;
     const searchOptions: ContentSearchOptions = {
       maxResults: 4000,
@@ -233,11 +213,7 @@
       searchBrowserService.onSearchResult({
         id,
         data: searchFromDocModelInfo.result,
-<<<<<<< HEAD
-        searchState: SEARCH_STATE.willDoing,
-=======
         searchState: SEARCH_STATE.doing,
->>>>>>> 27e264bb
         docModelSearchedList: searchFromDocModelInfo.searchedList,
       });
     });
@@ -284,11 +260,8 @@
             searchState,
             searchInWorkspaceServer,
             searchTreeRef,
-<<<<<<< HEAD
-=======
             search,
             searchResults,
->>>>>>> 27e264bb
           })}
         </div>
         <div className={styles.search_and_replace_container}>
@@ -378,11 +351,7 @@
                 />
               </div>
               <div className={cls(styles.glob_field)}>
-<<<<<<< HEAD
-                <div className={cls(styles.label)}>{localize('label.excludes')}</div>
-=======
                 <div className={cls(styles.label)}>{localize('searchScope.excludes')}</div>
->>>>>>> 27e264bb
                 <input
                   type='text'
                   ref={(el) => excludeInputEl = el}
