import { Injectable, Autowired } from '@ali/common-di';
import { CommandContribution, CommandRegistry, Command } from '@ali/ide-core-common';
import { KeybindingContribution, KeybindingRegistry, Logger, ClientAppContribution } from '@ali/ide-core-browser';
import { Domain } from '@ali/ide-core-common/lib/di-helper';
import { MenuContribution, MenuModelRegistry } from '@ali/ide-core-common/lib/menu';
import { ActivatorBarService } from '@ali/ide-activator-bar/lib/browser/activator-bar.service';
import { Search } from './search.view';

@Domain(ClientAppContribution, CommandContribution, KeybindingContribution, MenuContribution)
export class SearchContribution implements CommandContribution, KeybindingContribution, MenuContribution, ClientAppContribution {

  @Autowired()
  private activatorBarService: ActivatorBarService;

  @Autowired()
  logger: Logger;

  onStart() {
<<<<<<< HEAD
    // this.activatorBarService.append({iconClass: 'fa-search', component: Search});
=======
    this.activatorBarService.append({iconClass: 'volans_icon search', component: Search});
>>>>>>> 0ae43a46
  }

  registerCommands(commands: CommandRegistry): void {
  }

  registerMenus(menus: MenuModelRegistry): void {

  }

  registerKeybindings(keybindings: KeybindingRegistry): void {
  }
}<|MERGE_RESOLUTION|>--- conflicted
+++ resolved
@@ -7,21 +7,13 @@
 import { Search } from './search.view';
 
 @Domain(ClientAppContribution, CommandContribution, KeybindingContribution, MenuContribution)
-export class SearchContribution implements CommandContribution, KeybindingContribution, MenuContribution, ClientAppContribution {
+export class SearchContribution implements CommandContribution, KeybindingContribution, MenuContribution {
 
   @Autowired()
   private activatorBarService: ActivatorBarService;
 
   @Autowired()
   logger: Logger;
-
-  onStart() {
-<<<<<<< HEAD
-    // this.activatorBarService.append({iconClass: 'fa-search', component: Search});
-=======
-    this.activatorBarService.append({iconClass: 'volans_icon search', component: Search});
->>>>>>> 0ae43a46
-  }
 
   registerCommands(commands: CommandRegistry): void {
   }
