--- conflicted
+++ resolved
@@ -126,15 +126,9 @@
       id: 'ide-search',
     }, {
       containerId: SEARCH_CONTAINER_ID,
-<<<<<<< HEAD
       iconClass: getIcon('search'),
-      title: localize('searchView'),
-      weight: 8,
-=======
-      iconClass: 'volans_icon search',
       title: localize('search.title'),
       weight: 9,
->>>>>>> f9846a0c
       activateKeyBinding: 'shift+command+f',
     });
   }
