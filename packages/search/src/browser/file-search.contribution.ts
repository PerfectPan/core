--- conflicted
+++ resolved
@@ -31,19 +31,6 @@
   label: 'Open File...',
 };
 
-<<<<<<< HEAD
-export const searchRefresh: Command = {
-  id: 'file-search.refresh',
-  label: 'refresh search',
-  iconClass: 'fa fa-refresh',
-  category: 'search',
-};
-
-const SEARCH_CONTAINER_ID = 'search';
-const SEARCH_VIEW_ID = 'ide-search';
-
-=======
->>>>>>> b352c2db
 @Injectable()
 export class FileSearchQuickCommandHandler {
 
@@ -326,27 +313,5 @@
     });
   }
 
-<<<<<<< HEAD
-  registerToolbarItems(registry: TabBarToolbarRegistry) {
-    registry.registerItem({
-      id: 'search.test.action',
-      command: searchRefresh.id,
-      viewId: SEARCH_VIEW_ID,
-    });
-  }
-
-  registerComponent(registry: ComponentRegistry) {
-    registry.register('@ali/ide-search', {
-      component: Search,
-      id: SEARCH_VIEW_ID,
-    }, {
-        containerId: SEARCH_CONTAINER_ID,
-        iconClass: 'volans_icon search',
-        title: 'SEARCH',
-        weight: 8,
-      });
-  }
-=======
   registerComponent(registry: ComponentRegistry) {}
->>>>>>> b352c2db
 }