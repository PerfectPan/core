--- conflicted
+++ resolved
@@ -40,7 +40,6 @@
     margin-bottom: 0;
     padding: 0 10px;
 
-<<<<<<< HEAD
     &::before {
       display: block;
       content: "";
@@ -48,7 +47,8 @@
       opacity: 0.05;
       margin-top: 12px;
       margin-bottom: 12px;
-=======
+    }
+  }
   // Input
   input {
     font-size: @kt-ui-font-size1;
@@ -63,7 +63,6 @@
 
     &:focus {
       border-color: var(--inputOption-activeBorder);
->>>>>>> 2e0c9838
     }
   }
 
@@ -166,8 +165,6 @@
   }
 
   .search_details {
-<<<<<<< HEAD
-=======
     padding: 0 5px 0 0;
     .button_container {
       text-align: right;
@@ -177,7 +174,6 @@
       justify-content: flex-end;
     }
 
->>>>>>> 2e0c9838
     .glob_field {
       display: flex;
       flex-direction: column;
