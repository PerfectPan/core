--- conflicted
+++ resolved
@@ -1,10 +1,6 @@
 {
   "name": "@ali/ide-search",
-<<<<<<< HEAD
-  "version": "1.2.0",
-=======
   "version": "1.2.1",
->>>>>>> 012b253e
   "files": [
     "lib"
   ],
@@ -23,22 +19,6 @@
     "registry": "http://registry.npm.alibaba-inc.com"
   },
   "dependencies": {
-<<<<<<< HEAD
-    "@ali/ide-activity-bar": "1.2.0",
-    "@ali/ide-activity-panel": "1.2.0",
-    "@ali/ide-connection": "1.2.0",
-    "@ali/ide-core-common": "1.2.0",
-    "@ali/ide-core-node": "1.2.0",
-    "@ali/ide-editor": "1.2.0",
-    "@ali/ide-explorer": "1.2.0",
-    "@ali/ide-file-service": "1.2.0",
-    "@ali/ide-logs": "1.2.0",
-    "@ali/ide-main-layout": "1.2.0",
-    "@ali/ide-overlay": "1.2.0",
-    "@ali/ide-process": "1.2.0",
-    "@ali/ide-quick-open": "1.2.0",
-    "@ali/ide-workspace": "1.2.0",
-=======
     "@ali/ide-activity-bar": "1.2.1",
     "@ali/ide-activity-panel": "1.2.1",
     "@ali/ide-connection": "1.2.1",
@@ -53,17 +33,12 @@
     "@ali/ide-process": "1.2.1",
     "@ali/ide-quick-open": "1.2.1",
     "@ali/ide-workspace": "1.2.1",
->>>>>>> 012b253e
     "@ali/vscode-ripgrep": "^1.3.1-release",
     "fuzzy": "^0.1.3",
     "readline": "^1.3.0"
   },
   "devDependencies": {
-<<<<<<< HEAD
-    "@ali/ide-core-browser": "1.2.0",
-=======
     "@ali/ide-core-browser": "1.2.1",
->>>>>>> 012b253e
     "@ali/ide-dev-tool": "^1.1.0",
     "npm-run-all": "^4.1.5",
     "ts-node": "8.0.2",
