{
  "name": "@ali/ide-search",
  "version": "1.4.1",
  "files": [
    "lib"
  ],
  "main": "lib/index.js",
  "typings": "lib/index.d.ts",
  "scripts": {
    "start": "run-p start:client start:server",
    "start:client": "webpack-dev-server --config ./webpack.config.js",
    "start:server": "node --inspect -r ts-node/register ./example/server.ts"
  },
  "repository": {
    "type": "git",
    "url": "git@gitlab.alibaba-inc.com:kaitian/ide-framework.git"
  },
  "publishConfig": {
    "registry": "http://registry.npm.alibaba-inc.com"
  },
  "dependencies": {
<<<<<<< HEAD
    "@ali/ide-activity-bar": "1.4.1",
    "@ali/ide-activity-panel": "1.4.1",
    "@ali/ide-connection": "1.4.1",
    "@ali/ide-core-common": "1.4.1",
    "@ali/ide-core-node": "1.4.1",
    "@ali/ide-editor": "1.4.1",
    "@ali/ide-explorer": "1.4.1",
    "@ali/ide-file-service": "1.4.1",
    "@ali/ide-logs": "1.4.1",
    "@ali/ide-main-layout": "1.4.1",
    "@ali/ide-overlay": "1.4.1",
    "@ali/ide-process": "1.4.1",
    "@ali/ide-quick-open": "1.4.1",
    "@ali/ide-workspace": "1.4.1",
=======
    "@ali/ide-activity-bar": "1.3.10",
    "@ali/ide-activity-panel": "1.3.10",
    "@ali/ide-connection": "1.3.10",
    "@ali/ide-core-common": "1.3.10",
    "@ali/ide-core-node": "1.3.10",
    "@ali/ide-editor": "1.3.10",
    "@ali/ide-explorer": "1.3.10",
    "@ali/ide-file-service": "1.3.10",
    "@ali/ide-logs": "1.3.10",
    "@ali/ide-main-layout": "1.3.10",
    "@ali/ide-overlay": "1.3.10",
    "@ali/ide-process": "1.3.10",
    "@ali/ide-quick-open": "1.3.10",
    "@ali/ide-workspace": "1.3.10",
    "@ali/ide-workspace-edit": "1.3.10",
>>>>>>> fcd73e0a
    "@ali/vscode-ripgrep": "^1.3.1-release",
    "fuzzy": "^0.1.3",
    "readline": "^1.3.0"
  },
  "devDependencies": {
    "@ali/ide-core-browser": "1.4.1",
    "@ali/ide-dev-tool": "^1.1.0",
    "npm-run-all": "^4.1.5",
    "ts-node": "8.0.2",
    "webpack-dev-server": "^3.3.1"
  },
  "gitHead": "5dad2ca7b3ea2e1781caefb2552eb1596f146193"
}<|MERGE_RESOLUTION|>--- conflicted
+++ resolved
@@ -19,7 +19,6 @@
     "registry": "http://registry.npm.alibaba-inc.com"
   },
   "dependencies": {
-<<<<<<< HEAD
     "@ali/ide-activity-bar": "1.4.1",
     "@ali/ide-activity-panel": "1.4.1",
     "@ali/ide-connection": "1.4.1",
@@ -34,23 +33,7 @@
     "@ali/ide-process": "1.4.1",
     "@ali/ide-quick-open": "1.4.1",
     "@ali/ide-workspace": "1.4.1",
-=======
-    "@ali/ide-activity-bar": "1.3.10",
-    "@ali/ide-activity-panel": "1.3.10",
-    "@ali/ide-connection": "1.3.10",
-    "@ali/ide-core-common": "1.3.10",
-    "@ali/ide-core-node": "1.3.10",
-    "@ali/ide-editor": "1.3.10",
-    "@ali/ide-explorer": "1.3.10",
-    "@ali/ide-file-service": "1.3.10",
-    "@ali/ide-logs": "1.3.10",
-    "@ali/ide-main-layout": "1.3.10",
-    "@ali/ide-overlay": "1.3.10",
-    "@ali/ide-process": "1.3.10",
-    "@ali/ide-quick-open": "1.3.10",
-    "@ali/ide-workspace": "1.3.10",
-    "@ali/ide-workspace-edit": "1.3.10",
->>>>>>> fcd73e0a
+    "@ali/ide-workspace-edit": "1.4.1",
     "@ali/vscode-ripgrep": "^1.3.1-release",
     "fuzzy": "^0.1.3",
     "readline": "^1.3.0"
