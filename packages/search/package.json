--- conflicted
+++ resolved
@@ -19,30 +19,16 @@
     "registry": "https://registry.npm.alibaba-inc.com"
   },
   "dependencies": {
-<<<<<<< HEAD
-    "@ali/ide-activity-bar": "^1.0.6-alpha.8",
-    "@ali/ide-connection": "^1.0.6-alpha.8",
-    "@ali/ide-core-common": "^1.0.6-alpha.8",
-    "@ali/ide-core-node": "^1.0.6-alpha.8",
-    "@ali/ide-editor": "^1.0.6-alpha.8",
-    "@ali/ide-process": "^1.0.6-alpha.8",
-    "@ali/ide-quick-open": "^1.0.6-alpha.8",
-    "@ali/ide-doc-model": "^1.0.6-alpha.8",
-    "@ali/ide-file-service": "^1.0.6-alpha.8",
-    "@ali/ide-explorer": "^1.0.6-alpha.8",
-=======
-    "@ali/ide-activator-bar": "^1.0.6-alpha.9",
+    "@ali/ide-activity-bar": "^1.0.6-alpha.9",
     "@ali/ide-connection": "^1.0.6-alpha.9",
     "@ali/ide-core-common": "^1.0.6-alpha.9",
     "@ali/ide-core-node": "^1.0.6-alpha.9",
-    "@ali/ide-doc-model": "^1.0.6-alpha.9",
     "@ali/ide-editor": "^1.0.6-alpha.9",
-    "@ali/ide-explorer": "^1.0.6-alpha.9",
-    "@ali/ide-file-service": "^1.0.6-alpha.9",
-    "@ali/ide-overlay": "^1.0.6-alpha.9",
     "@ali/ide-process": "^1.0.6-alpha.9",
     "@ali/ide-quick-open": "^1.0.6-alpha.9",
->>>>>>> 3c7104e1
+    "@ali/ide-doc-model": "^1.0.6-alpha.9",
+    "@ali/ide-file-service": "^1.0.6-alpha.9",
+    "@ali/ide-explorer": "^1.0.6-alpha.9",
     "@ali/vscode-ripgrep": "^1.3.1-release",
     "fuzzy": "^0.1.3",
     "readline": "^1.3.0"
