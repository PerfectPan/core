{
  "name": "@ali/ide-search",
<<<<<<< HEAD
  "version": "1.5.4",
=======
  "version": "1.6.0",
>>>>>>> d095b3f6
  "files": [
    "lib"
  ],
  "main": "lib/index.js",
  "typings": "lib/index.d.ts",
  "scripts": {
    "start": "run-p start:client start:server",
    "start:client": "webpack-dev-server --config ./webpack.config.js",
    "start:server": "node --inspect -r ts-node/register ./example/server.ts"
  },
  "repository": {
    "type": "git",
    "url": "git@gitlab.alibaba-inc.com:kaitian/ide-framework.git"
  },
  "publishConfig": {
    "registry": "http://registry.npm.alibaba-inc.com"
  },
  "dependencies": {
<<<<<<< HEAD
    "@ali/ide-activity-bar": "1.5.4",
    "@ali/ide-activity-panel": "1.5.4",
    "@ali/ide-connection": "1.5.4",
    "@ali/ide-core-common": "1.5.4",
    "@ali/ide-core-node": "1.5.4",
    "@ali/ide-editor": "1.5.4",
    "@ali/ide-explorer": "1.5.4",
    "@ali/ide-file-service": "1.5.4",
    "@ali/ide-logs": "1.5.4",
    "@ali/ide-main-layout": "1.5.4",
    "@ali/ide-overlay": "1.5.4",
    "@ali/ide-process": "1.5.4",
    "@ali/ide-quick-open": "1.5.4",
    "@ali/ide-workspace": "1.5.4",
    "@ali/ide-workspace-edit": "1.5.4",
=======
    "@ali/ide-activity-bar": "1.6.0",
    "@ali/ide-activity-panel": "1.6.0",
    "@ali/ide-connection": "1.6.0",
    "@ali/ide-core-common": "1.6.0",
    "@ali/ide-core-node": "1.6.0",
    "@ali/ide-editor": "1.6.0",
    "@ali/ide-explorer": "1.6.0",
    "@ali/ide-file-service": "1.6.0",
    "@ali/ide-logs": "1.6.0",
    "@ali/ide-main-layout": "1.6.0",
    "@ali/ide-overlay": "1.6.0",
    "@ali/ide-process": "1.6.0",
    "@ali/ide-quick-open": "1.6.0",
    "@ali/ide-workspace": "1.6.0",
    "@ali/ide-workspace-edit": "1.6.0",
>>>>>>> d095b3f6
    "@ali/vscode-ripgrep": "^1.3.1-release",
    "fuzzy": "^0.1.3",
    "readline": "^1.3.0"
  },
  "devDependencies": {
<<<<<<< HEAD
    "@ali/ide-core-browser": "1.5.4",
=======
    "@ali/ide-core-browser": "1.6.0",
>>>>>>> d095b3f6
    "@ali/ide-dev-tool": "^1.1.0",
    "npm-run-all": "^4.1.5",
    "ts-node": "8.0.2",
    "webpack-dev-server": "^3.3.1"
  },
  "gitHead": "5dad2ca7b3ea2e1781caefb2552eb1596f146193"
}<|MERGE_RESOLUTION|>--- conflicted
+++ resolved
@@ -1,10 +1,6 @@
 {
   "name": "@ali/ide-search",
-<<<<<<< HEAD
-  "version": "1.5.4",
-=======
   "version": "1.6.0",
->>>>>>> d095b3f6
   "files": [
     "lib"
   ],
@@ -23,23 +19,6 @@
     "registry": "http://registry.npm.alibaba-inc.com"
   },
   "dependencies": {
-<<<<<<< HEAD
-    "@ali/ide-activity-bar": "1.5.4",
-    "@ali/ide-activity-panel": "1.5.4",
-    "@ali/ide-connection": "1.5.4",
-    "@ali/ide-core-common": "1.5.4",
-    "@ali/ide-core-node": "1.5.4",
-    "@ali/ide-editor": "1.5.4",
-    "@ali/ide-explorer": "1.5.4",
-    "@ali/ide-file-service": "1.5.4",
-    "@ali/ide-logs": "1.5.4",
-    "@ali/ide-main-layout": "1.5.4",
-    "@ali/ide-overlay": "1.5.4",
-    "@ali/ide-process": "1.5.4",
-    "@ali/ide-quick-open": "1.5.4",
-    "@ali/ide-workspace": "1.5.4",
-    "@ali/ide-workspace-edit": "1.5.4",
-=======
     "@ali/ide-activity-bar": "1.6.0",
     "@ali/ide-activity-panel": "1.6.0",
     "@ali/ide-connection": "1.6.0",
@@ -55,17 +34,12 @@
     "@ali/ide-quick-open": "1.6.0",
     "@ali/ide-workspace": "1.6.0",
     "@ali/ide-workspace-edit": "1.6.0",
->>>>>>> d095b3f6
     "@ali/vscode-ripgrep": "^1.3.1-release",
     "fuzzy": "^0.1.3",
     "readline": "^1.3.0"
   },
   "devDependencies": {
-<<<<<<< HEAD
-    "@ali/ide-core-browser": "1.5.4",
-=======
     "@ali/ide-core-browser": "1.6.0",
->>>>>>> d095b3f6
     "@ali/ide-dev-tool": "^1.1.0",
     "npm-run-all": "^4.1.5",
     "ts-node": "8.0.2",
