<<<<<<< HEAD
import { Emitter, IMarkdownString } from '@opensumi/ide-core-common';
import { TEST_DATA_SCHEME } from './../common/testingUri';
import { IEditor } from '@opensumi/ide-editor/lib/common';
import {
  BrowserEditorContribution,
  IEditorFeatureRegistry,
  IEditorDocumentModelContentRegistry,
  IEditorDocumentModelContentProvider,
  WorkbenchEditorService,
  EditorComponentRegistry,
  ResourceService,
  IResource,
} from '@opensumi/ide-editor/lib/browser';
=======
>>>>>>> 68106def
import { Injectable, Autowired, INJECTOR_TOKEN, Injector } from '@opensumi/di';
import {
  ClientAppContribution,
  CommandContribution,
  CommandRegistry,
  CommandService,
  ComponentContribution,
  ComponentRegistry,
  Domain,
  EDITOR_COMMANDS,
  Event,
  FileType,
  getIcon,
  KeybindingContribution,
  KeybindingRegistry,
  KeybindingScope,
  KeybindingWeight,
  MaybePromise,
  TabBarToolbarContribution,
  ToolbarRegistry,
  URI,
} from '@opensumi/ide-core-browser';
import { TestingIsPeekVisible } from '@opensumi/ide-core-browser/lib/contextkey/testing';
import { IMenuRegistry, MenuContribution, MenuId } from '@opensumi/ide-core-browser/lib/menu/next';
import { Emitter } from '@opensumi/ide-core-common';
import {
  BrowserEditorContribution,
  IEditorFeatureRegistry,
  IEditorDocumentModelContentRegistry,
  IEditorDocumentModelContentProvider,
  WorkbenchEditorService,
  EditorComponentRegistry,
  ResourceService,
  IResource,
  IMarkdownString,
} from '@opensumi/ide-editor/lib/browser';
import { IEditor } from '@opensumi/ide-editor/lib/common';
import { IFileServiceClient } from '@opensumi/ide-file-service';
import { MARKDOWN_EDITOR_COMPONENT_ID } from '@opensumi/ide-markdown/lib/browser/contribution';
import { MarkdownEditorComponent } from '@opensumi/ide-markdown/lib/browser/editor.markdown';

import { TestServiceToken } from '../common';
import {
  ClearTestResults,
  ClosePeekTest,
  DebugAllTestCommand,
  DebugTestCommand,
  GoToNextMessage,
  GoToPreviousMessage,
  GoToTestCommand,
  OpenMessageInEditor,
  PeekTestError,
  RuntAllTestCommand,
  RuntTestCommand,
  TestingDebugCurrentFile,
  TestingRunCurrentFile,
} from '../common/commands';
import { Testing } from '../common/constants';
import { TestResultServiceToken } from '../common/test-result';
import { TestRunProfileBitset } from '../common/testCollection';
import { TestingPeekOpenerServiceToken } from '../common/testingPeekOpener';
import { ITestTreeViewModel, TestTreeViewModelToken } from '../common/tree-view.model';

import { TEST_DATA_SCHEME } from './../common/testingUri';
import { TestOutputPeekContribution } from './outputPeek/test-output-peek';
import { TestingPeekOpenerServiceImpl } from './outputPeek/test-peek-opener.service';
import { TestDecorationsContribution } from './test-decorations';
import { TestResultServiceImpl } from './test.result.service';
import { TestServiceImpl } from './test.service';


@Injectable()
export class TestingOutputPeekDocumentProvider implements IEditorDocumentModelContentProvider {
  @Autowired(TestResultServiceToken)
  private readonly testResultService: TestResultServiceImpl;

  private _onDidChangeContent = new Emitter<URI>();

  onDidChangeContent: Event<URI> = this._onDidChangeContent.event;

  provideEditorDocumentModelContent(uri: URI, encoding?: string): MaybePromise<string> {
    const dto = this.testResultService.retrieveTest(uri);
    if (!dto) {
      return '';
    }

    const message = dto.messages[dto.messageIndex];

    if (dto.isDiffable || typeof message.message === 'string') {
      return '';
    }

    const mdStr = message.message;
    const content = mdStr ? (mdStr as IMarkdownString).value.replace(/\t/g, '') : '';

    return content;
  }

  isReadonly(uri: URI): MaybePromise<boolean> {
    return true;
  }

  handlesScheme(scheme: string) {
    return scheme === TEST_DATA_SCHEME;
  }
}

@Injectable()
@Domain(
  ClientAppContribution,
  ComponentContribution,
  CommandContribution,
  BrowserEditorContribution,
  MenuContribution,
  KeybindingContribution,
  TabBarToolbarContribution,
)
export class TestingContribution
  implements
    ClientAppContribution,
    ComponentContribution,
    CommandContribution,
    BrowserEditorContribution,
    MenuContribution,
    KeybindingContribution,
    TabBarToolbarContribution
{
  @Autowired(TestTreeViewModelToken)
  private readonly testTreeViewModel: ITestTreeViewModel;

  @Autowired(IFileServiceClient)
  protected readonly filesystem: IFileServiceClient;

  @Autowired(CommandService)
  private readonly commandService: CommandService;

  @Autowired(INJECTOR_TOKEN)
  private readonly injector: Injector;

  @Autowired(TestingPeekOpenerServiceToken)
  private readonly testingPeekOpenerService: TestingPeekOpenerServiceImpl;

  @Autowired()
  private readonly testingOutputPeekDocumentProvider: TestingOutputPeekDocumentProvider;

  @Autowired(WorkbenchEditorService)
  private readonly editorService: WorkbenchEditorService;

  @Autowired(TestServiceToken)
  private readonly testService: TestServiceImpl;

  @Autowired(TestResultServiceToken)
  private readonly testResultService: TestResultServiceImpl;

  initialize(): void {
    this.testTreeViewModel.initTreeModel();
  }

  registerComponent(registry: ComponentRegistry): void {}

  registerCommands(commands: CommandRegistry): void {
    commands.registerCommand(RuntTestCommand, {
      execute: async (extId: string) => {
        const test = this.testTreeViewModel.getTestItem(extId);
        if (!test) {
          return;
        }

        await this.testService.runTests({
          group: TestRunProfileBitset.Run,
          tests: [test],
        });
      },
    });

    commands.registerCommand(DebugTestCommand, {
      execute: async (extId: string) => {
        const test = this.testTreeViewModel.getTestItem(extId);
        if (!test) {
          return;
        }

        await this.testService.runTests({
          group: TestRunProfileBitset.Debug,
          tests: [test],
        });
      },
    });

    commands.registerCommand(GoToTestCommand, {
      execute: async (extId: string) => {
        const test = this.testTreeViewModel.getTestItem(extId);
        if (!test) {
          return;
        }

        const { range, uri } = test.item;
        if (!uri) {
          return;
        }

        const fileStat = await this.filesystem.getFileStat(uri.toString());

        if (!fileStat) {
          return;
        }

        if (fileStat.type === FileType.Directory) {
          // ** filetree 未实现文件夹的 focus , 只能是将窗口切到资源管理器但无法选中文件夹 **
          this.commandService.executeCommand('revealInExplorer', uri);
          return;
        }

        if (fileStat.type === FileType.File) {
          this.commandService.executeCommand(EDITOR_COMMANDS.OPEN_RESOURCE.id, URI.parse(uri.toString()), {
            range,
            focus: true,
          });
        }
      },
      isVisible: () => false,
    });

    commands.registerCommand(PeekTestError, {
      execute: async (extId: string) => {
        this.testingPeekOpenerService.open();
      },
      isVisible: () => false,
    });

    commands.registerCommand(ClosePeekTest, {
      execute: async (uri: string | undefined) => {
        uri = uri ?? this.editorService.currentEditor?.currentUri?.toString();

        if (!uri) {
          return;
        }

        const ctor = this.testingPeekOpenerService.peekControllerMap.get(uri);
        if (ctor) {
          ctor.removePeek();
        }
      },
      isVisible: () => false,
    });

    commands.registerCommand(TestingRunCurrentFile, {
      execute: async () => {
        executeTestsInCurrentFile(TestRunProfileBitset.Run);
      },
    });

    commands.registerCommand(TestingDebugCurrentFile, {
      execute: async () => {
        executeTestsInCurrentFile(TestRunProfileBitset.Debug);
      },
    });

    const executeTestsInCurrentFile = (group: TestRunProfileBitset) => {
      const currentEditor = this.editorService.currentEditor;
      const monacoEditor = currentEditor?.monacoEditor;
      const position = monacoEditor?.getPosition();
      const model = monacoEditor?.getModel();

      if (!position || !model || !('uri' in model)) {
        return;
      }

      const demandedUri = model.uri.toString();
      for (const test of this.testService.collection.all) {
        if (test.item.uri?.toString() === demandedUri) {
          this.testService.runTests({
            tests: [test],
            group,
          });
        }
      }
    };

    commands.registerCommand(GoToPreviousMessage, {
      execute: async (uri: string | undefined) => {
        uri = uri ?? this.editorService.currentEditor?.currentUri?.toString();

        if (!uri) {
          return;
        }

        const ctor = this.testingPeekOpenerService.peekControllerMap.get(uri);
        if (ctor) {
          ctor.previous();
        }
      },
    });

    commands.registerCommand(GoToNextMessage, {
      execute: async (uri: string | undefined) => {
        uri = uri ?? this.editorService.currentEditor?.currentUri?.toString();

        if (!uri) {
          return;
        }

        const ctor = this.testingPeekOpenerService.peekControllerMap.get(uri);
        if (ctor) {
          ctor.next();
        }
      },
    });

    commands.registerCommand(ClearTestResults, {
      execute: async (uri: string | undefined) => {
        this.testResultService.clear();
        this.commandService.executeCommand(ClosePeekTest.id, uri);
      },
    });

    commands.registerCommand(OpenMessageInEditor, {
      execute: async (uri: string | undefined) => {
        uri = uri ?? this.editorService.currentEditor?.currentUri?.toString();

        if (!uri) {
          return;
        }

        const ctor = this.testingPeekOpenerService.peekControllerMap.get(uri);
        if (ctor) {
          ctor.openCurrentInEditor();
        }
      },
    });

    const runOrDebugAllTestsAction = async (group: TestRunProfileBitset) => {
      const roots = [...this.testService.collection.rootItems];
      if (!roots.length) {
        return;
      }

      await this.testService.runTests({ tests: roots, group });
    };

    commands.registerCommand(RuntAllTestCommand, {
      execute: async () => {
        await runOrDebugAllTestsAction(TestRunProfileBitset.Run);
      },
    });

    commands.registerCommand(DebugAllTestCommand, {
      execute: async () => {
        await runOrDebugAllTestsAction(TestRunProfileBitset.Debug);
      },
    });
  }

  registerKeybindings(keybindings: KeybindingRegistry): void {
    keybindings.registerKeybinding({
      command: ClosePeekTest.id,
      keybinding: 'esc',
      when: TestingIsPeekVisible.equalsTo(true),
    });
  }

  registerMenus(menuRegistry: IMenuRegistry) {
    /** glyph margin start */
    menuRegistry.registerMenuItem(MenuId.TestingGlyphMarginContext, {
      command: RuntTestCommand.id,
      group: '1_has_decoration',
      order: 1,
    });
    menuRegistry.registerMenuItem(MenuId.TestingGlyphMarginContext, {
      command: DebugTestCommand.id,
      group: '1_has_decoration',
      order: 2,
    });
    /** glyph margin end */

    /** output peek view actions start */
    menuRegistry.registerMenuItem(MenuId.TestPeekTitleContext, {
      command: GoToPreviousMessage.id,
      iconClass: GoToPreviousMessage.iconClass,
      group: 'navigation',
      order: 5,
    });
    menuRegistry.registerMenuItem(MenuId.TestPeekTitleContext, {
      command: GoToNextMessage.id,
      iconClass: GoToNextMessage.iconClass,
      group: 'navigation',
      order: 6,
    });
    menuRegistry.registerMenuItem(MenuId.TestPeekTitleContext, {
      command: ClearTestResults.id,
      iconClass: ClearTestResults.iconClass,
      group: 'navigation',
      order: 7,
    });
    menuRegistry.registerMenuItem(MenuId.TestPeekTitleContext, {
      command: OpenMessageInEditor.id,
      iconClass: OpenMessageInEditor.iconClass,
      group: 'navigation',
      order: 9,
    });
    /** output peek view actions end */
  }

  registerToolbarItems(registry: ToolbarRegistry): void {
    registry.registerItem({
      id: RuntAllTestCommand.id,
      command: RuntAllTestCommand.id,
      viewId: Testing.ExplorerViewId,
    });
    registry.registerItem({
      id: DebugAllTestCommand.id,
      command: DebugAllTestCommand.id,
      viewId: Testing.ExplorerViewId,
    });
    registry.registerItem({
      id: ClearTestResults.id,
      command: ClearTestResults.id,
      viewId: Testing.ExplorerViewId,
    });
  }

  registerEditorFeature(registry: IEditorFeatureRegistry) {
    registry.registerEditorFeatureContribution({
      contribute: (editor: IEditor) => this.injector.get(TestDecorationsContribution, [editor]).contribute(),
    });
    registry.registerEditorFeatureContribution({
      contribute: (editor: IEditor) => this.injector.get(TestOutputPeekContribution, [editor]).contribute(),
    });
  }

  registerEditorDocumentModelContentProvider(registry: IEditorDocumentModelContentRegistry) {
    registry.registerEditorDocumentModelContentProvider(this.testingOutputPeekDocumentProvider);
  }

  registerEditorComponent(componentRegistry: EditorComponentRegistry) {
    componentRegistry.registerEditorComponent({
      uid: MARKDOWN_EDITOR_COMPONENT_ID,
      component: MarkdownEditorComponent,
      scheme: TEST_DATA_SCHEME,
    });

    componentRegistry.registerEditorComponentResolver(TEST_DATA_SCHEME, (_, results) => {
      results.push({
        type: 'component',
        componentId: MARKDOWN_EDITOR_COMPONENT_ID,
        weight: 10,
      });
    });
  }

  registerResource(service: ResourceService) {
    service.registerResourceProvider({
      scheme: TEST_DATA_SCHEME,
      provideResource: async (uri: URI): Promise<IResource<Partial<{ [prop: string]: any }>>> => ({
        uri,
        icon: getIcon('file-text'),
        name: `Preview ${uri.displayName}`,
      }),
    });
  }
}<|MERGE_RESOLUTION|>--- conflicted
+++ resolved
@@ -1,19 +1,3 @@
-<<<<<<< HEAD
-import { Emitter, IMarkdownString } from '@opensumi/ide-core-common';
-import { TEST_DATA_SCHEME } from './../common/testingUri';
-import { IEditor } from '@opensumi/ide-editor/lib/common';
-import {
-  BrowserEditorContribution,
-  IEditorFeatureRegistry,
-  IEditorDocumentModelContentRegistry,
-  IEditorDocumentModelContentProvider,
-  WorkbenchEditorService,
-  EditorComponentRegistry,
-  ResourceService,
-  IResource,
-} from '@opensumi/ide-editor/lib/browser';
-=======
->>>>>>> 68106def
 import { Injectable, Autowired, INJECTOR_TOKEN, Injector } from '@opensumi/di';
 import {
   ClientAppContribution,
@@ -38,7 +22,7 @@
 } from '@opensumi/ide-core-browser';
 import { TestingIsPeekVisible } from '@opensumi/ide-core-browser/lib/contextkey/testing';
 import { IMenuRegistry, MenuContribution, MenuId } from '@opensumi/ide-core-browser/lib/menu/next';
-import { Emitter } from '@opensumi/ide-core-common';
+import { Emitter, IMarkdownString } from '@opensumi/ide-core-common';
 import {
   BrowserEditorContribution,
   IEditorFeatureRegistry,
