import {
  Injectable,
  Autowired,
} from '@ali/common-di';
import {
<<<<<<< HEAD
  Emitter, URI,
} from '@ali/ide-core-common';
import { DocumentModel, DocumentModelManager, Version, VersionType, IDocumentChangedEvent, IVersion } from '../common';
import { IDocumentModelMirror, IDocumentModelContentChange } from '../common/doc';
=======
  Emitter, URI, IEventBus,
} from '@ali/ide-core-common';
import { DocumentModel, DocumentModelManager, Version, VersionType} from '../common';
import { IDocumentModelMirror, IDocumentModelContentChange, IDocumentChangedEvent } from '../common/doc';
>>>>>>> 0a2c8b6d
import {
  RemoteProvider,
  EmptyProvider,
} from './provider';
<<<<<<< HEAD
import {
  callAsyncProvidersMethod,
} from '../common/function';
=======
import { DocModelContentChangedEvent } from './event';
>>>>>>> 0a2c8b6d

export class BrowserDocumentModel extends DocumentModel {
  protected _version: Version = Version.init(VersionType.browser);
  private _baseVersion: Version = Version.init(VersionType.raw);

  private _onContentChange = new Emitter<IDocumentModelContentChange[]>();
  public onContentChange = this._onContentChange.event;

  static fromMirror(mirror: IDocumentModelMirror) {
    const model = new BrowserDocumentModel(
      mirror.uri,
      mirror.eol,
      mirror.lines,
      mirror.encoding,
      mirror.language,
    );

    if (mirror.base) {
      model.baseVersion = Version.from(mirror.base.id, mirror.base.type);
    }

    return model;
  }

  get baseVersion() {
    return this._baseVersion;
  }

  set baseVersion(v: Version) {
    this._baseVersion = v;
  }

  get dirty() {
    return !(this._version === this._baseVersion);
  }

  merged(version: Version) {
    this._baseVersion = this._version = version;
  }

  toEditor() {
    const monacoUri = monaco.Uri.parse(this.uri.toString());
    let model = monaco.editor.getModel(monacoUri);
    if (!model) {
      model = monaco.editor.createModel(
        this.lines.join(this.eol),
        undefined,
        monacoUri,
      );
      model.onDidChangeContent((event) => {
        if (model && !model.isDisposed()) {
          const { changes } = event;
          this.applyChange(changes);
          this.version = Version.from(model.getAlternativeVersionId(), VersionType.browser);
          this._onContentChange.fire(changes);
        }
      });
    }
    return model;
  }

  async update(content: string) {
    if (!this.dirty) {
      const model = this.toEditor();
      await super.update(content);
      model.pushStackElement();
      model.pushEditOperations([], [{
        range: model.getFullModelRange(),
        text: content,
      }], () => []);
    }
  }

  protected _apply(change: IDocumentModelContentChange) {
    super._apply(change);
  }

  toMirror() {
    const mirror = super.toMirror();
    return {
      ...mirror,
      base: this._baseVersion,
    };
  }
}

@Injectable()
export class BrowserDocumentModelManager extends DocumentModelManager {
  @Autowired()
  remoteProvider: RemoteProvider;
  @Autowired()
  emptyProvider: EmptyProvider;

  @Autowired(IEventBus)
  eventBus: IEventBus;

  constructor() {
    super();
    this.resgisterDocModelInitialize((mirror) => BrowserDocumentModel.fromMirror(mirror));
    this.registerDocModelContentProvider(this.remoteProvider);
    this.registerDocModelContentProvider(this.emptyProvider);
  }

  async createModel(uri: URI): Promise<BrowserDocumentModel | null> {
    const doc = await super.createModel(uri) as BrowserDocumentModel;
    if (doc) {
      doc.onContentChange((changes) => {
        this.eventBus.fire(new DocModelContentChangedEvent({
          uri: doc.uri,
          changes,
          dirty: doc.dirty,
        }));
      });
    }
    return doc ;
  }

  async changed(event: IDocumentChangedEvent) {
    const { mirror } = event;
    const doc = await this.search(mirror.uri);

    if (!doc) {
      return null;
    }

    if (!doc.dirty) {
      return super.changed(event);
    }

    return doc;
  }

  async save(uri: string | URI, override: boolean = false) {
    const doc = await this.search(uri) as BrowserDocumentModel;

    if (!doc) {
      throw new Error(`doc ${uri.toString()} not found`);
    }

    const providers = Array.from(this._docModelContentProviders.values());
    const mirror = await callAsyncProvidersMethod<IDocumentModelMirror>(providers, 'persist', doc.toMirror(), override);

    if (override) {
      setTimeout(() => {
        if (mirror && mirror.base) {
          doc.merged(Version.from(mirror.base.type, mirror.base.id));
        }
      }, 0);
      return true;
    }

    if (mirror && mirror.base) {
      if (Version.equal(mirror.base, doc.version)) {
        // 这个时候说明本地的 node version 和当前的 base version 是一个基版本，
        // 可以认为是保存成功了。
        return true;
      } else {
        // 当基版本号不一致的时候说明本地接收了一次本地文件的修改，
        // 我们尝试开始一次 merge 操作。
        // TODO: 目前先强制 override
        const override = true;
        if (override) {
          return this.save(uri, override);
        }
      }
    }

    return false;
  }
}<|MERGE_RESOLUTION|>--- conflicted
+++ resolved
@@ -3,28 +3,18 @@
   Autowired,
 } from '@ali/common-di';
 import {
-<<<<<<< HEAD
   Emitter, URI,
 } from '@ali/ide-core-common';
 import { DocumentModel, DocumentModelManager, Version, VersionType, IDocumentChangedEvent, IVersion } from '../common';
 import { IDocumentModelMirror, IDocumentModelContentChange } from '../common/doc';
-=======
-  Emitter, URI, IEventBus,
-} from '@ali/ide-core-common';
-import { DocumentModel, DocumentModelManager, Version, VersionType} from '../common';
-import { IDocumentModelMirror, IDocumentModelContentChange, IDocumentChangedEvent } from '../common/doc';
->>>>>>> 0a2c8b6d
 import {
   RemoteProvider,
   EmptyProvider,
 } from './provider';
-<<<<<<< HEAD
 import {
   callAsyncProvidersMethod,
 } from '../common/function';
-=======
 import { DocModelContentChangedEvent } from './event';
->>>>>>> 0a2c8b6d
 
 export class BrowserDocumentModel extends DocumentModel {
   protected _version: Version = Version.init(VersionType.browser);
@@ -87,15 +77,13 @@
   }
 
   async update(content: string) {
-    if (!this.dirty) {
-      const model = this.toEditor();
-      await super.update(content);
-      model.pushStackElement();
-      model.pushEditOperations([], [{
-        range: model.getFullModelRange(),
-        text: content,
-      }], () => []);
-    }
+    const model = this.toEditor();
+    await super.update(content);
+    model.pushStackElement();
+    model.pushEditOperations([], [{
+      range: model.getFullModelRange(),
+      text: content,
+    }], () => []);
   }
 
   protected _apply(change: IDocumentModelContentChange) {
