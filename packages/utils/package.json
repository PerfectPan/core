{
  "name": "@opensumi/ide-utils",
<<<<<<< HEAD
  "version": "2.19.11",
=======
  "version": "2.19.12",
>>>>>>> 6eafe648
  "files": [
    "lib"
  ],
  "main": "lib/index.js",
  "typings": "lib/index.d.ts",
  "scripts": {
    "prepublishOnly": "npm run build",
    "build": "tsc --build ../../configs/ts/references/tsconfig.utils.json"
  },
  "repository": {
    "type": "git",
    "url": "git@github.com:opensumi/core.git"
  },
  "dependencies": {
    "iconv-lite": "^0.6.3",
    "nanoid": "^3.3.3",
    "vscode-uri": "^3.0.2"
  },
  "devDependencies": {
    "@opensumi/ide-dev-tool": "^1.3.1"
  }
}<|MERGE_RESOLUTION|>--- conflicted
+++ resolved
@@ -1,10 +1,6 @@
 {
   "name": "@opensumi/ide-utils",
-<<<<<<< HEAD
-  "version": "2.19.11",
-=======
   "version": "2.19.12",
->>>>>>> 6eafe648
   "files": [
     "lib"
   ],
