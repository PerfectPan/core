--- conflicted
+++ resolved
@@ -16,24 +16,14 @@
     "url": "git@github.com:opensumi/core.git"
   },
   "dependencies": {
-<<<<<<< HEAD
     "@opensumi/ide-core-common": "2.14.2",
-    "@opensumi/ide-core-node": "2.14.2"
+    "@opensumi/ide-core-node": "2.14.2",
+    "marked": "4.0.10"
   },
   "devDependencies": {
     "@opensumi/ide-components": "2.14.2",
     "@opensumi/ide-core-browser": "2.14.2",
-    "@opensumi/ide-dev-tool": "^1.3.1"
-=======
-    "@opensumi/ide-core-common": "2.14.1",
-    "@opensumi/ide-core-node": "2.14.1",
-    "marked": "4.0.10"
-  },
-  "devDependencies": {
-    "@opensumi/ide-components": "2.14.1",
-    "@opensumi/ide-core-browser": "2.14.1",
     "@opensumi/ide-dev-tool": "^1.3.1",
     "@types/marked": "4.0.1"
->>>>>>> d8f5e920
   }
 }