--- conflicted
+++ resolved
@@ -23,12 +23,8 @@
     "@ali/ide-core-node": "1.5.3"
   },
   "devDependencies": {
-<<<<<<< HEAD
-    "@ali/ide-core-browser": "1.5.2",
-    "@ali/ide-file-tree": "1.5.2",
-=======
     "@ali/ide-core-browser": "1.5.3",
->>>>>>> ec23ac11
+    "@ali/ide-file-tree": "1.5.3",
     "@ali/ide-dev-tool": "^1.1.0",
     "npm-run-all": "^4.1.5",
     "ts-node": "8.0.2",
