--- conflicted
+++ resolved
@@ -20,10 +20,6 @@
     "@opensumi/ide-core-node": "2.14.3"
   },
   "devDependencies": {
-<<<<<<< HEAD
-=======
-    "@opensumi/ide-core-browser": "2.14.3",
->>>>>>> ca60fa29
     "@opensumi/ide-dev-tool": "^1.3.1"
   }
 }