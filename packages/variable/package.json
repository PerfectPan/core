--- conflicted
+++ resolved
@@ -1,10 +1,6 @@
 {
   "name": "@ali/ide-variable",
-<<<<<<< HEAD
-  "version": "1.5.4",
-=======
   "version": "1.6.0",
->>>>>>> d095b3f6
   "files": [
     "lib"
   ],
@@ -23,15 +19,6 @@
     "registry": "http://registry.npm.alibaba-inc.com"
   },
   "dependencies": {
-<<<<<<< HEAD
-    "@ali/ide-core-common": "1.5.4",
-    "@ali/ide-core-node": "1.5.4"
-  },
-  "devDependencies": {
-    "@ali/ide-core-browser": "1.5.4",
-    "@ali/ide-dev-tool": "^1.1.0",
-    "@ali/ide-quick-open": "1.5.4",
-=======
     "@ali/ide-core-common": "1.6.0",
     "@ali/ide-core-node": "1.6.0"
   },
@@ -39,7 +26,6 @@
     "@ali/ide-core-browser": "1.6.0",
     "@ali/ide-dev-tool": "^1.1.0",
     "@ali/ide-quick-open": "1.6.0",
->>>>>>> d095b3f6
     "npm-run-all": "^4.1.5",
     "ts-node": "8.0.2",
     "webpack-dev-server": "^3.3.1"
