--- conflicted
+++ resolved
@@ -4,13 +4,8 @@
 import * as fs from 'fs-extra';
 import { Injectable, Autowired } from '@ali/common-di';
 import { ExtensionScanner } from './extension.scanner';
-<<<<<<< HEAD
 import { IExtensionMetaData, IExtensionNodeService, ExtraMetaData, IExtensionNodeClientService } from '../common';
-import { getLogger, Deferred, isDevelopment, INodeLogger } from '@ali/ide-core-node';
-=======
-import { IExtensionMetaData, IExtensionNodeService, ExtraMetaData } from '../common';
 import { getLogger, Deferred, isDevelopment, INodeLogger, isWindows } from '@ali/ide-core-node';
->>>>>>> 08f2e8b8
 import * as cp from 'child_process';
 import * as psTree from 'ps-tree';
 import * as isRunning from 'is-running';
@@ -62,15 +57,12 @@
 
   private extensionScanner: ExtensionScanner;
 
-<<<<<<< HEAD
   public setConnectionServiceClient(clientId: string, serviceClient: IExtensionNodeClientService) {
     this.clientServiceMap.set(clientId, serviceClient);
   }
-=======
   private extServerListenPaths: Map<string, string> = new Map();
 
   private electronMainThreadListenPaths: Map<string, string> = new Map();
->>>>>>> 08f2e8b8
 
   public async getAllExtensions(scan: string[], extenionCandidate: string[], extraMetaData: {[key: string]: any}): Promise<IExtensionMetaData[]> {
     this.extensionScanner = new ExtensionScanner(scan, extenionCandidate, extraMetaData);
