--- conflicted
+++ resolved
@@ -142,13 +142,9 @@
     const modulePath: string = extension.path;
     const extensionModule: any = require(modulePath);
 
-<<<<<<< HEAD
     this.logger.$debug('kaitian exthost $activateExtension path', modulePath);
-=======
-    logger.log('kaitian exthost $activateExtension path', modulePath);
     const extendProxy = this.getExtendModuleProxy(extension);
 
->>>>>>> e2799a75
     if (extensionModule.activate) {
       // FIXME: 考虑在 Context 这里直接注入服务注册的能力
       const context = await this.loadExtensionContext(extension, modulePath, this.storage, extendProxy);
