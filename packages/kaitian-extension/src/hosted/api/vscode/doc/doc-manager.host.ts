--- conflicted
+++ resolved
@@ -136,17 +136,10 @@
     const provider = this._contentProviders.get(scheme);
 
     if (provider) {
-<<<<<<< HEAD
       // cancellation token 暂时还没接入，以后可能优化
       const content = await provider.provideTextDocumentContent(uri, new CancellationTokenSource().token);
 
-      if (content) {
-        return content;
-      }
-=======
-      const content = await provider.provideTextDocumentContent(uri, token);
       return content;
->>>>>>> e81d9cb0
     }
   }
 
