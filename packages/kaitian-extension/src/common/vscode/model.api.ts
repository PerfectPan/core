--- conflicted
+++ resolved
@@ -1,10 +1,7 @@
 // 内置的api类型声明
 import * as vscode from 'vscode';
 import URI, { UriComponents } from 'vscode-uri';
-<<<<<<< HEAD
-=======
 import { MarkerSeverity, MarkerTag, SymbolKind } from './ext-types';
->>>>>>> c2133392
 import { IndentAction } from './ext-types';
 import { IRange } from '@ali/ide-core-common';
 import { SymbolInformation } from 'vscode-languageserver-types';
