--- conflicted
+++ resolved
@@ -1,10 +1,6 @@
 {
   "name": "@ali/ide-kaitian-extension",
-<<<<<<< HEAD
-  "version": "1.2.0",
-=======
   "version": "1.2.1",
->>>>>>> 012b253e
   "files": [
     "lib"
   ],
@@ -25,35 +21,6 @@
     "registry": "http://registry.npm.alibaba-inc.com"
   },
   "dependencies": {
-<<<<<<< HEAD
-    "@ali/ide-activation-event": "1.2.0",
-    "@ali/ide-activity-panel": "1.2.0",
-    "@ali/ide-connection": "1.2.0",
-    "@ali/ide-core-common": "1.2.0",
-    "@ali/ide-core-node": "1.2.0",
-    "@ali/ide-debug": "1.2.0",
-    "@ali/ide-decoration": "1.2.0",
-    "@ali/ide-editor": "1.2.0",
-    "@ali/ide-extension-storage": "1.2.0",
-    "@ali/ide-file-service": "1.2.0",
-    "@ali/ide-logs": "1.2.0",
-    "@ali/ide-main-layout": "1.2.0",
-    "@ali/ide-monaco": "1.2.0",
-    "@ali/ide-output": "1.2.0",
-    "@ali/ide-overlay": "1.2.0",
-    "@ali/ide-quick-open": "1.2.0",
-    "@ali/ide-scm": "1.2.0",
-    "@ali/ide-search": "1.2.0",
-    "@ali/ide-static-resource": "1.2.0",
-    "@ali/ide-status-bar": "1.2.0",
-    "@ali/ide-terminal2": "1.2.0",
-    "@ali/ide-theme": "1.2.0",
-    "@ali/ide-webview": "1.2.0",
-    "@ali/ide-workspace": "1.2.0",
-    "@ali/ide-workspace-edit": "1.2.0",
-    "@ali/ide-preferences": "1.2.0",
-    "@ali/ide-toolbar": "1.2.0",
-=======
     "@ali/ide-toolbar": "1.2.1",
     "@ali/ide-activation-event": "1.2.1",
     "@ali/ide-preferences": "1.2.1",
@@ -81,7 +48,6 @@
     "@ali/ide-webview": "1.2.1",
     "@ali/ide-workspace": "1.2.1",
     "@ali/ide-workspace-edit": "1.2.1",
->>>>>>> 012b253e
     "getmac": "^1.4.6",
     "glob-to-regexp": "0.4.1",
     "is-running": "^2.1.0",
@@ -90,11 +56,7 @@
     "ps-tree": "^1.2.0"
   },
   "devDependencies": {
-<<<<<<< HEAD
-    "@ali/ide-core-browser": "1.2.0",
-=======
     "@ali/ide-core-browser": "1.2.1",
->>>>>>> 012b253e
     "@ali/ide-dev-tool": "^1.1.0",
     "npm-run-all": "^4.1.5",
     "ts-node": "8.0.2",
