--- conflicted
+++ resolved
@@ -1,10 +1,6 @@
 {
   "name": "@ali/ide-kaitian-extension",
-<<<<<<< HEAD
   "version": "1.3.4",
-=======
-  "version": "1.3.2",
->>>>>>> 2384b0e8
   "files": [
     "lib"
   ],
@@ -25,7 +21,6 @@
     "registry": "http://registry.npm.alibaba-inc.com"
   },
   "dependencies": {
-<<<<<<< HEAD
     "@ali/ide-activation-event": "1.3.4",
     "@ali/ide-activity-panel": "1.3.4",
     "@ali/ide-connection": "1.3.4",
@@ -37,7 +32,6 @@
     "@ali/ide-extension-storage": "1.3.4",
     "@ali/ide-file-service": "1.3.4",
     "@ali/ide-logs": "1.3.4",
-    "@ali/vscode-jsonrpc": "^4.0.1",
     "@ali/ide-main-layout": "1.3.4",
     "@ali/ide-monaco": "1.3.4",
     "@ali/ide-output": "1.3.4",
@@ -54,36 +48,7 @@
     "@ali/ide-workspace-edit": "1.3.4",
     "@ali/ide-preferences": "1.3.4",
     "@ali/ide-toolbar": "1.3.4",
-=======
-    "@ali/ide-activation-event": "1.3.2",
-    "@ali/ide-activity-panel": "1.3.2",
-    "@ali/ide-connection": "1.3.2",
-    "@ali/ide-core-common": "1.3.2",
-    "@ali/ide-core-node": "1.3.2",
-    "@ali/ide-debug": "1.3.2",
-    "@ali/ide-decoration": "1.3.2",
-    "@ali/ide-editor": "1.3.2",
-    "@ali/ide-extension-storage": "1.3.2",
-    "@ali/ide-file-service": "1.3.2",
-    "@ali/ide-logs": "1.3.2",
-    "@ali/ide-main-layout": "1.3.2",
-    "@ali/ide-monaco": "1.3.2",
-    "@ali/ide-output": "1.3.2",
-    "@ali/ide-overlay": "1.3.2",
-    "@ali/ide-quick-open": "1.3.2",
-    "@ali/ide-scm": "1.3.2",
-    "@ali/ide-search": "1.3.2",
-    "@ali/ide-static-resource": "1.3.2",
-    "@ali/ide-status-bar": "1.3.2",
-    "@ali/ide-terminal2": "1.3.2",
-    "@ali/ide-theme": "1.3.2",
-    "@ali/ide-webview": "1.3.2",
-    "@ali/ide-workspace": "1.3.2",
-    "@ali/ide-workspace-edit": "1.3.2",
-    "@ali/ide-preferences": "1.3.2",
-    "@ali/ide-toolbar": "1.3.2",
     "@ali/vscode-jsonrpc": "^4.0.1",
->>>>>>> 2384b0e8
     "getmac": "^1.4.6",
     "glob-to-regexp": "0.4.1",
     "is-running": "^2.1.0",
@@ -92,11 +57,7 @@
     "ps-tree": "^1.2.0"
   },
   "devDependencies": {
-<<<<<<< HEAD
     "@ali/ide-core-browser": "1.3.4",
-=======
-    "@ali/ide-core-browser": "1.3.2",
->>>>>>> 2384b0e8
     "@ali/ide-dev-tool": "^1.1.0",
     "npm-run-all": "^4.1.5",
     "ts-node": "8.0.2",
