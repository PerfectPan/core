{
  "name": "@opensumi/ide-userstorage",
  "version": "2.14.4",
  "files": [
    "lib"
  ],
  "license": "MIT",
  "main": "lib/index.js",
  "typings": "lib/index.d.ts",
  "scripts": {
    "prepublishOnly": "npm run build",
    "build": "tsc --build ../../configs/ts/references/tsconfig.userstorage.json"
  },
  "repository": {
    "type": "git",
    "url": "git@github.com:opensumi/core.git"
  },
  "dependencies": {
<<<<<<< HEAD
    "@opensumi/ide-core-common": "2.14.3"
=======
    "@opensumi/ide-core-browser": "2.14.4",
    "@opensumi/ide-core-common": "2.14.4"
>>>>>>> d6abd225
  },
  "devDependencies": {
    "@opensumi/ide-core-browser": "2.14.3",
    "@opensumi/ide-dev-tool": "^1.3.1"
  }
}<|MERGE_RESOLUTION|>--- conflicted
+++ resolved
@@ -16,15 +16,10 @@
     "url": "git@github.com:opensumi/core.git"
   },
   "dependencies": {
-<<<<<<< HEAD
-    "@opensumi/ide-core-common": "2.14.3"
-=======
-    "@opensumi/ide-core-browser": "2.14.4",
     "@opensumi/ide-core-common": "2.14.4"
->>>>>>> d6abd225
   },
   "devDependencies": {
-    "@opensumi/ide-core-browser": "2.14.3",
+    "@opensumi/ide-core-browser": "2.14.4",
     "@opensumi/ide-dev-tool": "^1.3.1"
   }
 }