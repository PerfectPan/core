/* istanbul ignore file */
import { LayoutConfig, SlotLocation } from '@ali/ide-core-browser';

// FIXME bar和panel不要对外暴露，直接模块间依赖
// TODO 支持layout样式名自定义
export const defaultConfig: LayoutConfig = {
  [SlotLocation.top]: {
    modules: ['@ali/ide-menu-bar'],
  },
  [SlotLocation.left]: {
    modules: ['@ali/ide-explorer', '@ali/ide-search', '@ali/ide-scm', '@ali/ide-debug', '@ali/ide-extension-manager'],
  },
  [SlotLocation.right]: {
    modules: [],
  },
  [SlotLocation.main]: {
    modules: ['@ali/ide-editor'],
  },
  [SlotLocation.bottom]: {
<<<<<<< HEAD
    modules: ['@ali/ide-terminal-next', '@ali/ide-output', 'debug-console'],
=======
    modules: ['@ali/ide-terminal2', '@ali/ide-output', 'debug-console', '@ali/ide-markers'],
>>>>>>> f03f0a96
  },
  [SlotLocation.statusBar]: {
    modules: ['@ali/ide-status-bar'],
  },
  [SlotLocation.leftBar]: {
    modules: ['@ali/ide-activity-bar/left'],
  },
  [SlotLocation.leftPanel]: {
    modules: ['@ali/ide-activity-panel/left'],
  },
  [SlotLocation.rightBar]: {
    modules: ['@ali/ide-activity-bar/right'],
  },
  [SlotLocation.rightPanel]: {
    modules: ['@ali/ide-activity-panel/right'],
  },
  [SlotLocation.bottomBar]: {
    modules: ['@ali/ide-activity-bar/bottom'],
  },
  [SlotLocation.bottomPanel]: {
    modules: ['@ali/ide-activity-panel/bottom'],
  },
  [SlotLocation.extra]: {
    modules: ['breadcrumb-menu'],
  },
};<|MERGE_RESOLUTION|>--- conflicted
+++ resolved
@@ -17,11 +17,7 @@
     modules: ['@ali/ide-editor'],
   },
   [SlotLocation.bottom]: {
-<<<<<<< HEAD
-    modules: ['@ali/ide-terminal-next', '@ali/ide-output', 'debug-console'],
-=======
-    modules: ['@ali/ide-terminal2', '@ali/ide-output', 'debug-console', '@ali/ide-markers'],
->>>>>>> f03f0a96
+    modules: ['@ali/ide-terminal-next', '@ali/ide-output', 'debug-console', '@ali/ide-markers'],
   },
   [SlotLocation.statusBar]: {
     modules: ['@ali/ide-status-bar'],
