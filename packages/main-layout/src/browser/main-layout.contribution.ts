import { Injectable, Autowired } from '@ali/common-di';
import { CommandContribution, CommandRegistry, Command, CommandService } from '@ali/ide-core-common/lib/command';
import { Domain, IEventBus, ContributionProvider, Event } from '@ali/ide-core-common';
import { IContextKeyService, ClientAppContribution, SlotLocation, SlotRendererContribution, SlotRendererRegistry, slotRendererRegistry, ROTATE_TYPE } from '@ali/ide-core-browser';
import { IMainLayoutService } from '../common';
import { ComponentContribution, ComponentRegistry, TabBarToolbarContribution, ToolbarRegistry } from '@ali/ide-core-browser/lib/layout';
import { LayoutState } from '@ali/ide-core-browser/lib/layout/layout-state';
import { RightTabRenderer, LeftTabRenderer, NextBottomTabRenderer } from './tabbar/renderer.view';
import { getIcon } from '@ali/ide-core-browser';

// NOTE 左右侧面板的展开、折叠命令请使用组合命令 activity-bar.left.toggle，layout命令仅做折叠展开，不处理tab激活逻辑
export const HIDE_LEFT_PANEL_COMMAND: Command = {
  id: 'main-layout.left-panel.hide',
};
export const SHOW_LEFT_PANEL_COMMAND: Command = {
  id: 'main-layout.left-panel.show',
};
export const TOGGLE_LEFT_PANEL_COMMAND: Command = {
  id: 'main-layout.left-panel.toggle',
};
export const HIDE_RIGHT_PANEL_COMMAND: Command = {
  id: 'main-layout.right-panel.hide',
};
export const SHOW_RIGHT_PANEL_COMMAND: Command = {
  id: 'main-layout.right-panel.show',
};
export const TOGGLE_RIGHT_PANEL_COMMAND: Command = {
  id: 'main-layout.right-panel.toggle',
};

export const HIDE_BOTTOM_PANEL_COMMAND: Command = {
  id: 'main-layout.bottom-panel.hide',
};
export const SHOW_BOTTOM_PANEL_COMMAND: Command = {
  id: 'main-layout.bottom-panel.show',
};
export const TOGGLE_BOTTOM_PANEL_COMMAND: Command = {
  id: 'main-layout.bottom-panel.toggle',
  iconClass: getIcon('minus'),
};
export const IS_VISIBLE_BOTTOM_PANEL_COMMAND: Command = {
  id: 'main-layout.bottom-panel.is-visible',
};
export const IS_VISIBLE_LEFT_PANEL_COMMAND: Command = {
  id: 'main-layout.left-panel.is-visible',
};
export const IS_VISIBLE_RIGHT_PANEL_COMMAND: Command = {
  id: 'main-layout.right-panel.is-visible',
};
export const SET_PANEL_SIZE_COMMAND: Command = {
  id: 'main-layout.panel.size.set',
};
export const EXPAND_BOTTOM_PANEL: Command = {
  id: 'main-layout.bottom-panel.expand',
<<<<<<< HEAD
  iconClass: getIcon('up'),
};
export const RETRACT_BOTTOM_PANEL: Command = {
  id: 'main-layout.bottom-panel.retract',
  iconClass: getIcon('down'),
=======
  iconClass: getIcon('expand'),
};
export const RETRACT_BOTTOM_PANEL: Command = {
  id: 'main-layout.bottom-panel.retract',
  iconClass: getIcon('shrink'),
>>>>>>> 30218b1c
};

@Domain(CommandContribution, ClientAppContribution, SlotRendererContribution)
export class MainLayoutModuleContribution implements CommandContribution, ClientAppContribution, SlotRendererContribution {

  @Autowired(IMainLayoutService)
  private mainLayoutService: IMainLayoutService;

  @Autowired(IContextKeyService)
  contextKeyService: IContextKeyService;

  @Autowired(IEventBus)
  eventBus: IEventBus;

  @Autowired(ComponentContribution)
  contributionProvider: ContributionProvider<ComponentContribution>;

  @Autowired(SlotRendererContribution)
  rendererContributionProvider: ContributionProvider<SlotRendererContribution>;

  @Autowired(ComponentRegistry)
  componentRegistry: ComponentRegistry;

  @Autowired(CommandService)
  private commandService!: CommandService;

  @Autowired()
  private layoutState: LayoutState;

  @Autowired(TabBarToolbarContribution)
  protected readonly toolBarContributionProvider: ContributionProvider<TabBarToolbarContribution>;

  @Autowired()
  private toolBarRegistry: ToolbarRegistry;

  async initialize() {
    const componentContributions = this.contributionProvider.getContributions();
    for (const contribution of componentContributions) {
      contribution.registerComponent(this.componentRegistry);
    }
    const rendererContributions = this.rendererContributionProvider.getContributions();
    for (const contribution of rendererContributions) {
      contribution.registerRenderer(slotRendererRegistry);
    }
    const contributions = this.toolBarContributionProvider.getContributions();
    for (const contribution of contributions) {
      contribution.registerToolbarItems(this.toolBarRegistry);
    }
  }

  async onStart() {
    // 全局只要初始化一次
    await this.layoutState.initStorage();
  }

  registerRenderer(registry: SlotRendererRegistry) {
    registry.registerSlotRenderer('right', RightTabRenderer);
    registry.registerSlotRenderer('left', LeftTabRenderer);
    // TODO 支持配置切换
    // registry.registerSlotRenderer('bottom', BottomTabRenderer);
    registry.registerSlotRenderer('bottom', NextBottomTabRenderer);
  }

  registerCommands(commands: CommandRegistry): void {
    // @deprecated
    commands.registerCommand(HIDE_LEFT_PANEL_COMMAND, {
      execute: () => {
        this.mainLayoutService.toggleSlot(SlotLocation.left, false);
      },
    });
    // @deprecated
    commands.registerCommand(SHOW_LEFT_PANEL_COMMAND, {
      execute: (size?: number) => {
        this.mainLayoutService.toggleSlot(SlotLocation.left, true, size);
      },
    });
    commands.registerCommand(TOGGLE_LEFT_PANEL_COMMAND, {
      execute: (show?: boolean, size?: number) => {
        this.mainLayoutService.toggleSlot(SlotLocation.left, show, size);
      },
    });

    // @deprecated
    commands.registerCommand(HIDE_RIGHT_PANEL_COMMAND, {
      execute: () => {
        this.mainLayoutService.toggleSlot(SlotLocation.right, false);
      },
    });
    // @deprecated
    commands.registerCommand(SHOW_RIGHT_PANEL_COMMAND, {
      execute: (size?: number) => {
        this.mainLayoutService.toggleSlot(SlotLocation.right, true, size);
      },
    });
    commands.registerCommand(TOGGLE_RIGHT_PANEL_COMMAND, {
      execute: (show?: boolean, size?: number) => {
        this.mainLayoutService.toggleSlot(SlotLocation.right, show, size);
      },
    });

    // @deprecated
    commands.registerCommand(SHOW_BOTTOM_PANEL_COMMAND, {
      execute: () => {
        this.mainLayoutService.toggleSlot(SlotLocation.bottom, true);
      },
    });
    // @deprecated
    commands.registerCommand(HIDE_BOTTOM_PANEL_COMMAND, {
      execute: () => {
        this.mainLayoutService.toggleSlot(SlotLocation.bottom, false);
      },
    });
    commands.registerCommand(TOGGLE_BOTTOM_PANEL_COMMAND, {
      execute: (show?: boolean, size?: number) => {
        console.log('run TOGGLE_BOTTOM_PANEL_COMMAND');
        this.mainLayoutService.toggleSlot(SlotLocation.bottom, show, size);
      },
    });
    commands.registerCommand(IS_VISIBLE_BOTTOM_PANEL_COMMAND, {
      execute: () => {
        return this.mainLayoutService.getTabbarService('bottom').currentContainerId !== '';
      },
    });
    commands.registerCommand(IS_VISIBLE_LEFT_PANEL_COMMAND, {
      execute: () => {
        return this.mainLayoutService.isVisible(SlotLocation.left);
      },
    });
    commands.registerCommand(IS_VISIBLE_RIGHT_PANEL_COMMAND, {
      execute: () => {
        return this.mainLayoutService.isVisible(SlotLocation.left);
      },
    });
    commands.registerCommand(SET_PANEL_SIZE_COMMAND, {
      execute: (size: number) => {
        this.mainLayoutService.setFloatSize(size);
      },
    });
    commands.registerCommand(EXPAND_BOTTOM_PANEL, {
      execute: () => {
        this.mainLayoutService.expandBottom(true);
      },
    });
    commands.registerCommand(RETRACT_BOTTOM_PANEL, {
      execute: () => {
        this.mainLayoutService.expandBottom(false);
      },
    });
  }
}<|MERGE_RESOLUTION|>--- conflicted
+++ resolved
@@ -52,19 +52,11 @@
 };
 export const EXPAND_BOTTOM_PANEL: Command = {
   id: 'main-layout.bottom-panel.expand',
-<<<<<<< HEAD
-  iconClass: getIcon('up'),
-};
-export const RETRACT_BOTTOM_PANEL: Command = {
-  id: 'main-layout.bottom-panel.retract',
-  iconClass: getIcon('down'),
-=======
   iconClass: getIcon('expand'),
 };
 export const RETRACT_BOTTOM_PANEL: Command = {
   id: 'main-layout.bottom-panel.retract',
   iconClass: getIcon('shrink'),
->>>>>>> 30218b1c
 };
 
 @Domain(CommandContribution, ClientAppContribution, SlotRendererContribution)
