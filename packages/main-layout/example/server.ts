--- conflicted
+++ resolved
@@ -15,11 +15,8 @@
     ThemeModule,
     DocModelModule,
     ExpressFileServerModule,
-<<<<<<< HEAD
-    WorkspaceModule,
-=======
     FeatureExtensionServerModule,
     VSCodeExtensionServerModule,
->>>>>>> bacd9b54
+    WorkspaceModule,
   ],
 });