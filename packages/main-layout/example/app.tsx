import { renderApp } from '@ali/ide-dev-tool/src/dev-app';
import { DocModelModule } from '@ali/ide-doc-model/lib/browser';
import { MonacoModule } from '../../monaco/src/browser';
import { FileTreeModule } from '../../file-tree/src/browser';
import { MenuBarModule } from '../../menu-bar/src/browser';
import { MainLayoutModule } from '../src/browser';
import { EditorModule } from '../../editor/src/browser';
import { StatusBarModule } from '../../status-bar/src/browser';
import { TerminalModule } from '../../terminal/src/browser';
import { AppLogicModule } from './app.module';
import { ActivatorBarModule } from '../../activator-bar/src/browser';
import { ActivatorPanelModule } from '../../activator-panel/src/browser';
import { FileServiceClientModule } from '../../file-service/src/browser';
import { LanguageModule } from '../../language/src/browser';

renderApp({
  modules: [
    MainLayoutModule,
    MenuBarModule,
    MonacoModule,
    DocModelModule,
    EditorModule,
    FileTreeModule,
    StatusBarModule,
    AppLogicModule,
    TerminalModule,
    ActivatorBarModule,
    ActivatorPanelModule,
    FileServiceClientModule,
<<<<<<< HEAD
    LanguageModule,
    // SidePanelModule,
=======
>>>>>>> 76cbb27c
  ],
});<|MERGE_RESOLUTION|>--- conflicted
+++ resolved
@@ -27,10 +27,6 @@
     ActivatorBarModule,
     ActivatorPanelModule,
     FileServiceClientModule,
-<<<<<<< HEAD
     LanguageModule,
-    // SidePanelModule,
-=======
->>>>>>> 76cbb27c
   ],
 });