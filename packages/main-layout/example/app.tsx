import { renderApp } from '@ali/ide-dev-tool/src/dev-app';
import { DocModelModule } from '@ali/ide-doc-model/lib/browser';
import { MonacoModule } from '../../monaco/src/browser';
import { LeftPanelModule } from '../../side-panel/src/browser/left-panel-module';
import { RightPanelModule } from '../../side-panel/src/browser/right-panel-module';
import { FileTreeModule } from '../../file-tree/src/browser';
import { MenuBarModule } from '../../menu-bar/src/browser';
import { MainLayoutModule } from '../src/browser';
import { EditorModule } from '../../editor/src/browser';
import { StatusBarModule } from '../../status-bar/src/browser';
import { TerminalModule } from '../../terminal/src/browser';
import { AppLogicModule } from './app.module';

renderApp({
  modules: [
    MainLayoutModule,
    MenuBarModule,
    MonacoModule,
    DocModelModule,
    EditorModule,
<<<<<<< HEAD
    LeftPanelModule,
    RightPanelModule,
    FileTreeModule,
=======
    StatusBarModule,
    AppLogicModule,
    TerminalModule,
    // SidePanelModule,
>>>>>>> 1a2b523e
  ],
});<|MERGE_RESOLUTION|>--- conflicted
+++ resolved
@@ -18,15 +18,12 @@
     MonacoModule,
     DocModelModule,
     EditorModule,
-<<<<<<< HEAD
     LeftPanelModule,
     RightPanelModule,
     FileTreeModule,
-=======
     StatusBarModule,
     AppLogicModule,
     TerminalModule,
     // SidePanelModule,
->>>>>>> 1a2b523e
   ],
 });