import { Injector, ConstructorOf } from '@ali/common-di';
import * as Koa from 'koa';
import * as http from 'http';
import * as https from 'https';
import * as net from 'net';
import { MaybePromise, ContributionProvider, createContributionProvider, isWindows } from '@ali/ide-core-common';
import { bindModuleBackService, createServerConnection2, createNetServerConnection, RPCServiceCenter } from '../connection';
import { NodeModule } from '../node-module';
import { WebSocketHandler } from '@ali/ide-connection/lib/node';
import { LogLevel, ILogServiceManager, ILogService, SupportLogNamespace, StoragePaths } from '@ali/ide-core-common';
import * as os from 'os';
import * as path from 'path';
import { injectInnerProviders } from './inner-providers';

export type ModuleConstructor = ConstructorOf<NodeModule>;
export type ContributionConstructor = ConstructorOf<ServerAppContribution>;

export const AppConfig = Symbol('AppConfig');

export interface MarketplaceRequest {
  path?: string;
  headers?: {
    [header: string]: string | string[] | undefined;
  };
}

export interface MarketplaceConfig {
  // 插件市场地址, 默认 https://marketplace.antfin-inc.com
  endpoint: string;
  // 插件市场下载到本地的位置，默认 ~/.kaitian/extensions
  extensionDir: string;
  // 是否显示内置插件，默认隐藏
  showBuiltinExtensions: boolean;
  // 插件市场中申请到的客户端的 accountId
  accountId: string;
  // 插件市场中申请到的客户端的 masterKey
  masterKey: string;
  // 插件市场参数转换函数
  transformRequest?: (request: MarketplaceRequest) => MarketplaceRequest;
  // 在热门插件、搜索插件时忽略的插件 id
  ignoreId: string[];
}

interface Config {
  injector: Injector;
  workspaceDir: string;
  coreExtensionDir?: string;
  extensionDir?: string;
  /**
   * 设置落盘日志级别，默认为 Info 级别的log落盘
  */
  logLevel?: LogLevel;
  /**
   * 设置日志的目录，默认：~/.kaitian/logs
   */
  logDir?: string;
  /**
   * 外部设置的 ILogService，替换默认的 logService
   */
  LogServiceClass: ConstructorOf<ILogService>;
  /**
   * 是否使用试验性多通道通信能力
   */
  useExperimentalMultiChannel?: boolean;
  /**
  * 是否使用试验性 efsw 作为文件监听底层依赖
  * 目前开启则 *仅* 作用于 *linux* 平台
  */
  useExperimentalEfsw?: boolean;
  /**
   * 启用插件进程的最大个数
   */
  maxExtProcessCount?: number;
  /**
   * 插件日志自定义实现路径
   */
  extLogServiceClassPath?: string;
  /**
   * 插件进程关闭时间，默认断连后5秒退出
   * 开发环境断连后立即关闭
   */
  processCloseExitThreshold?: number;
  /**
   * terminal pty 退出时间
   */
  terminalPtyCloseThreshold?: number;
  /**
   * 访问静态资源允许的 origin
   */
  staticAllowOrigin?: string;
  /**
   * 访问静态资源允许的 path
   */
  staticAllowPath?: string[];
}

export interface AppConfig extends Partial<Config> {
  marketplace: MarketplaceConfig;
}

export interface IServerAppOpts extends Partial<Config> {
  modules?: ModuleConstructor[];
  contributions?: ContributionConstructor[];
  modulesInstances?: NodeModule[];
  webSocketHandler?: WebSocketHandler[];
  marketplace?: Partial<MarketplaceConfig>;
  use?(middleware: Koa.Middleware<Koa.ParameterizedContext<any, {}>>): void;
}

export const ServerAppContribution = Symbol('ServerAppContribution');

export interface ServerAppContribution {
  initialize?(app: IServerApp): MaybePromise<void>;
  onStart?(app: IServerApp): MaybePromise<void>;
  onStop?(app: IServerApp): MaybePromise<void>;
  onWillUseElectronMain?(): void;
}

export interface IServerApp {
  use(middleware: Koa.Middleware<Koa.ParameterizedContext<any, {}>>): void;
  start(server: http.Server | https.Server): Promise<void>;
}

export class ServerApp implements IServerApp {

  private injector: Injector;

  private config: AppConfig;

  private logger: ILogService;

  private webSocketHandler: WebSocketHandler[];

  private modulesInstances: NodeModule[];

  use: (middleware: Koa.Middleware<Koa.ParameterizedContext<any, {}>>) => void;

  protected contributionsProvider: ContributionProvider<ServerAppContribution>;

  /**
   * 启动初始化
   * 1. 绑定 process 报错处理
   * 2. 初始化内置的 Provider
   * 3. 获取 Modules 的实例
   * 4. 设置默认的实例
   * @param opts
   */
  constructor(opts: IServerAppOpts) {
    this.injector = opts.injector || new Injector();
    this.webSocketHandler = opts.webSocketHandler || [];
    // 使用外部传入的中间件
    this.use = opts.use || ((middleware) => null);
    this.config = {
      injector: this.injector,
      workspaceDir: opts.workspaceDir || '',
      extensionDir: opts.extensionDir || process.env.EXTENSION_DIR,
      coreExtensionDir: opts.coreExtensionDir,
      logDir: opts.logDir,
      logLevel: opts.logLevel,
      LogServiceClass: opts.LogServiceClass,
      marketplace: Object.assign({
        endpoint: 'https://marketplace.antfin-inc.com',
        extensionDir: path.join(
          os.homedir(),
          ...(isWindows ? [StoragePaths.WINDOWS_APP_DATA_DIR, StoragePaths.WINDOWS_ROAMING_DIR] : ['']),
          StoragePaths.DEFAULT_STORAGE_DIR_NAME,
          StoragePaths.MARKETPLACE_DIR,
        ),
        showBuiltinExtensions: false,
        accountId: '',
        masterKey: '',
        ignoreId: [],
      }, opts.marketplace),
      processCloseExitThreshold: opts.processCloseExitThreshold,
      terminalPtyCloseThreshold: opts.terminalPtyCloseThreshold,
      staticAllowOrigin: opts.staticAllowOrigin,
      staticAllowPath: opts.staticAllowPath,
      useExperimentalMultiChannel: opts.useExperimentalMultiChannel,
<<<<<<< HEAD
      extLogServiceClassPath: opts.extLogServiceClassPath,
=======
      useExperimentalEfsw: opts.useExperimentalEfsw,
>>>>>>> a3cf5b0b
      maxExtProcessCount: opts.maxExtProcessCount,
    };
    this.bindProcessHandler();
    this.initBaseProvider(opts);
    this.createNodeModules(opts.modules, opts.modulesInstances);
    this.logger = this.injector.get(ILogServiceManager).getLogger(SupportLogNamespace.App);
    this.contributionsProvider = this.injector.get(ServerAppContribution);
  }

  /**
   * 将被依赖但未被加入modules的模块加入到待加载模块最后
   */
  public resolveModuleDeps(moduleConstructor: ModuleConstructor, modules: any[]) {
    const dependencies = Reflect.getMetadata('dependencies', moduleConstructor) as [];
    if (dependencies) {
      dependencies.forEach((dep) => {
        if (modules.indexOf(dep) === -1) {
          modules.push(dep);
        }
      });
    }
  }

  private get contributions(): ServerAppContribution[] {
    return this.contributionsProvider.getContributions();
  }

  private initBaseProvider(opts: IServerAppOpts) {
    // 创建 contributionsProvider
    createContributionProvider(this.injector, ServerAppContribution);

    this.injector.addProviders({
      token: AppConfig,
      useValue: this.config,
    });
    injectInnerProviders(this.injector);
  }

  private async initializeContribution() {
    for (const contribution of this.contributions) {
      if (contribution.initialize) {
        try {
          await contribution.initialize(this);
        } catch (error) {
          this.logger.error('Could not initialize contribution', error);
        }
      }
    }
  }

  private async startContribution() {
    for (const contrib of this.contributions) {
      if (contrib.onStart) {
        try {
          await contrib.onStart(this);
        } catch (error) {
          this.logger.error('Could not start contribution', error);
        }
      }
    }
  }

  async start(server: http.Server | https.Server | net.Server, serviceHandler?: (serviceCenter: RPCServiceCenter) => void) {

    await this.initializeContribution();

    let serviceCenter;

    if (serviceHandler) {
      serviceCenter = new RPCServiceCenter();
      serviceHandler(serviceCenter);
    } else {
      if (server instanceof http.Server || server instanceof https.Server) {
      // 创建 websocket 通道
        serviceCenter = createServerConnection2(server, this.injector, this.modulesInstances, this.webSocketHandler, this.config.useExperimentalMultiChannel);
      } else if (server instanceof net.Server) {
        serviceCenter = createNetServerConnection(server, this.injector, this.modulesInstances);
      }
    }

    // TODO: 每次链接来的时候绑定一次，或者是服务获取的时候多实例化出来
    // bindModuleBackService(this.injector, this.modulesInstances, serviceCenter);

    await this.startContribution();

  }

  private async onStop() {
    for (const contrib of this.contributions) {
      if (contrib.onStop) {
        try {
          await contrib.onStop(this);
        } catch (error) {
          this.logger.error('Could not stop contribution', error);
        }
      }
    }
  }

  /**
   * 绑定 process 退出逻辑
   */
  private bindProcessHandler() {
    process.on('uncaughtException', (error) => {
      if (error) {
        this.logger.error('Uncaught Exception: ', error.toString());
        if (error.stack) {
          this.logger.error(error.stack);
        }
      }
    });
    // Handles normal process termination.
    process.on('exit', () => {
      this.logger.log('process exit');
    });
    // Handles `Ctrl+C`.
    process.on('SIGINT', async () => {
      this.logger.log('process SIGINT');
      await this.onStop();
      this.logger.log('process SIGINT DONE');
      process.exit(0);
    });
    // Handles `kill pid`.
    process.on('SIGTERM', async () => {
      this.logger.log('process SIGTERM');
      await this.onStop();
      this.logger.log('process SIGTERM DONE');
      process.exit(0);
    });
  }

  /**
   * 收集 module 实例
   * @param Constructors
   * @param modules
   */
  private createNodeModules(Constructors: ModuleConstructor[] = [], modules: NodeModule[] = []) {
    const allModules = [...modules];
    Constructors.forEach((c) => {
      this.resolveModuleDeps(c, Constructors);
    });
    for (const Constructor of Constructors) {
      allModules.push(this.injector.get(Constructor));
    }
    for (const instance of allModules) {
      if (instance.providers) {
        this.injector.addProviders(...instance.providers);
      }

      if (instance.contributionProvider) {
        if (Array.isArray(instance.contributionProvider)) {
          for (const contributionProvider of instance.contributionProvider) {
            createContributionProvider(this.injector, contributionProvider);
          }
        } else {
          createContributionProvider(this.injector, instance.contributionProvider);
        }
      }
    }
    this.modulesInstances = allModules;
  }
}<|MERGE_RESOLUTION|>--- conflicted
+++ resolved
@@ -4,7 +4,7 @@
 import * as https from 'https';
 import * as net from 'net';
 import { MaybePromise, ContributionProvider, createContributionProvider, isWindows } from '@ali/ide-core-common';
-import { bindModuleBackService, createServerConnection2, createNetServerConnection, RPCServiceCenter } from '../connection';
+import { createServerConnection2, createNetServerConnection, RPCServiceCenter } from '../connection';
 import { NodeModule } from '../node-module';
 import { WebSocketHandler } from '@ali/ide-connection/lib/node';
 import { LogLevel, ILogServiceManager, ILogService, SupportLogNamespace, StoragePaths } from '@ali/ide-core-common';
@@ -176,11 +176,8 @@
       staticAllowOrigin: opts.staticAllowOrigin,
       staticAllowPath: opts.staticAllowPath,
       useExperimentalMultiChannel: opts.useExperimentalMultiChannel,
-<<<<<<< HEAD
       extLogServiceClassPath: opts.extLogServiceClassPath,
-=======
       useExperimentalEfsw: opts.useExperimentalEfsw,
->>>>>>> a3cf5b0b
       maxExtProcessCount: opts.maxExtProcessCount,
     };
     this.bindProcessHandler();
