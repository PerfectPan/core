--- conflicted
+++ resolved
@@ -1,10 +1,6 @@
 {
   "name": "@ali/ide-core-node",
-<<<<<<< HEAD
-  "version": "1.2.0",
-=======
   "version": "1.2.1",
->>>>>>> 012b253e
   "description": "@ali/ide-core-node",
   "files": [
     "lib"
@@ -23,13 +19,8 @@
   },
   "gitHead": "5dad2ca7b3ea2e1781caefb2552eb1596f146193",
   "dependencies": {
-<<<<<<< HEAD
-    "@ali/ide-connection": "1.2.0",
-    "@ali/ide-core-common": "1.2.0",
-=======
     "@ali/ide-connection": "1.2.1",
     "@ali/ide-core-common": "1.2.1",
->>>>>>> 012b253e
     "socket.io": "^2.2.0",
     "vscode-uri": "1.0.6"
   },
