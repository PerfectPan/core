--- conflicted
+++ resolved
@@ -1,10 +1,6 @@
 {
   "name": "@ali/kaitian",
-<<<<<<< HEAD
-  "version": "1.38.3",
-=======
   "version": "1.39.0",
->>>>>>> a41e7044
   "private": false,
   "typings": "index.d.ts",
   "repository": {
@@ -15,11 +11,7 @@
     "registry": "http://registry.npm.alibaba-inc.com"
   },
   "dependencies": {
-<<<<<<< HEAD
-    "@ali/ide-components": "1.38.3",
-=======
     "@ali/ide-components": "1.39.0",
->>>>>>> a41e7044
     "@types/react": "^16.9.33"
   }
 }