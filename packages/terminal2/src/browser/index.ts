<<<<<<< HEAD
import { Provider, Injectable } from '@ali/common-di';
=======
import * as React from 'react';
import { Provider, Injectable, Autowired } from '@ali/common-di';
>>>>>>> 68773e33
import { BrowserModule, Domain} from '@ali/ide-core-browser';
import { ComponentContribution, ComponentRegistry } from '@ali/ide-core-browser/lib/layout';
import { TerminalView, InputView } from './terminal.view';
import { TerminalClient } from './terminal.client';
<<<<<<< HEAD
import { ITerminalServicePath } from '../common';
=======
import { TabBarToolbarContribution, TabBarToolbarRegistry } from '@ali/ide-activity-panel/lib/browser/tab-bar-toolbar';
import { MainLayoutContribution, IMainLayoutService } from '@ali/ide-main-layout';
>>>>>>> 68773e33

@Injectable()
export class Terminal2Module extends BrowserModule {
  providers: Provider[] = [
    TerminalContribution,
  ];

  backServices = [
    {
      servicePath: ITerminalServicePath,
      clientToken: TerminalClient,
    },
  ];

}

@Domain(ComponentContribution, TabBarToolbarContribution, MainLayoutContribution)
export class TerminalContribution implements ComponentContribution, TabBarToolbarContribution, MainLayoutContribution {

  @Autowired(IMainLayoutService)
  layoutService: IMainLayoutService;

  registerComponent(registry: ComponentRegistry) {
    registry.register('@ali/ide-terminal2', {
      component: TerminalView,
      id: 'ide-terminal2',
    }, {
      title: '终端',
      weight: 10,
      activateKeyBinding: 'ctrl+`',
      containerId: 'terminal',
    });
  }

  registerToolbarItems(registry: TabBarToolbarRegistry) {
    registry.registerItem({
      id: 'terminal.clear',
      command: 'filetree.collapse.all',
      viewId: 'terminal',
    });
  }

  onDidUseConfig() {
    const handler = this.layoutService.getTabbarHandler('terminal');
    handler.setTitleComponent(InputView);
  }
}<|MERGE_RESOLUTION|>--- conflicted
+++ resolved
@@ -1,19 +1,11 @@
-<<<<<<< HEAD
-import { Provider, Injectable } from '@ali/common-di';
-=======
-import * as React from 'react';
 import { Provider, Injectable, Autowired } from '@ali/common-di';
->>>>>>> 68773e33
 import { BrowserModule, Domain} from '@ali/ide-core-browser';
 import { ComponentContribution, ComponentRegistry } from '@ali/ide-core-browser/lib/layout';
 import { TerminalView, InputView } from './terminal.view';
 import { TerminalClient } from './terminal.client';
-<<<<<<< HEAD
-import { ITerminalServicePath } from '../common';
-=======
 import { TabBarToolbarContribution, TabBarToolbarRegistry } from '@ali/ide-activity-panel/lib/browser/tab-bar-toolbar';
 import { MainLayoutContribution, IMainLayoutService } from '@ali/ide-main-layout';
->>>>>>> 68773e33
+import { ITerminalServicePath } from '../common';
 
 @Injectable()
 export class Terminal2Module extends BrowserModule {
