import { Injectable, Autowired } from '@ali/common-di';
import * as compressing from 'compressing';
import * as fs from 'fs-extra';
import * as path from 'path';
import { IExtensionManagerServer, PREFIX, RequestHeaders } from '../common';
import * as urllib from 'urllib';
import { AppConfig, URI, INodeLogger, isElectronEnv, MarketplaceRequest} from '@ali/ide-core-node';
import * as contentDisposition from 'content-disposition';
import * as awaitEvent from 'await-event';
import { renameSync } from 'fs-extra';

@Injectable()
export class ExtensionManagerServer implements IExtensionManagerServer {

  @Autowired(AppConfig)
  private appConfig: AppConfig;

  @Autowired(INodeLogger)
  private logger: INodeLogger;

<<<<<<< HEAD
  async search(query: string, ignoreId?: string[]) {
    return await this.request(`search?query=${query}${ignoreId ? ignoreId.map((id) => `&ignoreId=${id}`).join('') : ''}`);
=======
  private headers: RequestHeaders;

  async search(query: string) {
    try {
      const res = await this.request(`search?query=${query}`, {
        dataType: 'json',
        timeout: 5000,
      });
      if (res.status === 200) {
        return res.data;
      } else {
        throw new Error(`请求错误, status code:  ${res.status}, error: ${res.data.error}`);
      }
    } catch (err) {
      this.logger.error(err);
      throw new Error(err.message);
    }
>>>>>>> 4e063684
  }
  async getExtensionFromMarketPlace(extensionId: string) {
    try {
      const res = await this.request(`extension/${extensionId}`, {
        dataType: 'json',
        timeout: 5000,
      });
      if (res.status === 200) {
        return res.data;
      } else {
        throw new Error(`请求错误, status code:  ${res.status}, error: ${res.data.error}`);
      }
    } catch (err) {
      this.logger.error(err);
      throw new Error(err.message);
    }
  }

  async getHotExtensions(ignoreId?: string[]) {
    return await this.request(`hot${ignoreId ? '?' + ignoreId.map((id) => `&ignoreId=${id}`).join('') : ''}`);
  }

  /**
   * 请求下载插件接口
   * @param extensionId 插件 id
   */
  async requestExtension(extensionId: string, version?: string): Promise<urllib.HttpClientResponse<NodeJS.ReadWriteStream>> {
    const request = await this.request<NodeJS.ReadWriteStream>(`download/${extensionId}${version ? `?version=${version}` : ''}`, {
      streaming: true,
    });
    return request;
  }

  /**
   * 通过插件 id 下载插件
   * @param extensionId 插件 id
   */
  async downloadExtension(extensionId: string, version?: string): Promise<string> {
    const request = await this.requestExtension(extensionId, version);

    // 获取插件文件名
    const disposition = contentDisposition.parse(request.headers['content-disposition']);
    const extensionDirName = path.basename(disposition.parameters.filename, '.zip');

    return await this.uncompressExtension(request.res, extensionDirName);
  }

  /**
   * 更新插件
   * @param extensionId 插件 id
   * @param version 要更新的版本
   * @param oldExtensionPath 更新后需要卸载之前的插件
   */
  async updateExtension(extensionId: string, version: string, oldExtensionPath: string): Promise<string> {
    // 先下载插件
    const extensionDir = await this.downloadExtension(extensionId, version);
    // 卸载之前的插件
    await this.uninstallExtension(oldExtensionPath);
    return extensionDir;
  }

  /**
   * 解压插件
   * @param source 来源 stream
   * @param extensionDirName 插件文件夹名
   */
  private async uncompressExtension(source: any, extensionDirName: string): Promise<string> {
    let root: string;
    const zipStream = new compressing.zip.UncompressStream({ source });
    // 插件目录
    const extensionDir = path.join(this.appConfig.marketplace.extensionDir, extensionDirName);
    // 创建插件目录
    await fs.mkdirp(extensionDir);

    zipStream.on('entry', async (header, stream, next) => {
        if (header.type === 'directory') {
          // mac 打包后会生成一个已文件夹名命名的目录
          if (/^((?!\/).)*\/$/.test(header.name)) {
            root = header.name;
          }
          next();
        } else {
          // 说明是 vsix 类型的目录
          if (header.name === 'extension.vsixmanifest') {
            root = 'extension/';
          }
          if (!root) {
            next();
          } else {
            // 说明进入了插件目录
            if (header.name.startsWith(root)) {
              // 去除插件目录
              const fileName = header.name.replace(root, '');
              let distFile = path.join(extensionDir, fileName);

              if (fileName.endsWith('.asar') && isElectronEnv()) {
                // 在Electron中，如果解包的文件中存在.asar文件，会由于Electron本身的bug导致无法对.asar创建writeStream
                // 此处先把.asar文件写到另外一个目标文件中，完成后再进行重命名
                const originalDistFile = distFile;
                distFile += '_prevent_bug';
                stream.on('end', () => {
                  renameSync(distFile, originalDistFile);
                });
              }

              // 创建目录
              await fs.mkdirp(path.dirname(distFile));
              stream.on('end', () => {
                next();
              });
              stream.pipe(fs.createWriteStream(distFile));
            } else {
              next();
            }
          }
        }
    });

    try {
      await Promise.race([awaitEvent(zipStream, 'finish'), awaitEvent(zipStream, 'error')]);
    } catch (err) {
      this.logger.error(err);
    }
    return extensionDir;
  }

  /**
   * 卸载插件
   * @TODO 卸载不直接从文件系统删除插件，而是使用存放变量来判断是否卸载 @蛋总
   * @param extensionId 插件 id
   * @param version 插件版本
   */
  async uninstallExtension(extensionPath: string) {
    try {
      await fs.remove(extensionPath);
      return true;
    } catch (err) {
      this.logger.error(err);
      return false;
    }
  }

  /**
   * 请求插件市场
   * @param path 请求路径
   */
  async request<T = any>(path: string, options?: urllib.RequestOptions): Promise<urllib.HttpClientResponse<T>> {
    const url = this.getApi(path);
    return await urllib.request<T>(url, {
      ...options,
      headers: {
        'x-account-id': this.appConfig.marketplace.accountId,
        'x-master-key': this.appConfig.marketplace.masterKey,
        ...this.headers,
      },
      beforeRequest: (options) => {
        if (this.appConfig.marketplace.transformRequest) {
          const { headers, path} = this.appConfig.marketplace.transformRequest({
            path: options.path,
            headers: options.headers,
          });
          if (path) {
            options.path = path;
          }
          if (headers) {
            options.headers = headers;
          }
        }
      },
    });

  }

  private getApi(path: string) {
    const uri = new URI(this.appConfig.marketplace.endpoint);
    return decodeURIComponent(uri.withPath(`${PREFIX}${path}`).toString());
  }

  /**
   * 是否显示插件市场
   */
  isShowBuiltinExtensions(): boolean {
    return this.appConfig.marketplace.showBuiltinExtensions;
  }

  setHeaders(headers: RequestHeaders) {
    this.headers = headers;
  }
}<|MERGE_RESOLUTION|>--- conflicted
+++ resolved
@@ -17,16 +17,11 @@
 
   @Autowired(INodeLogger)
   private logger: INodeLogger;
-
-<<<<<<< HEAD
+  private headers: RequestHeaders;
+
   async search(query: string, ignoreId?: string[]) {
-    return await this.request(`search?query=${query}${ignoreId ? ignoreId.map((id) => `&ignoreId=${id}`).join('') : ''}`);
-=======
-  private headers: RequestHeaders;
-
-  async search(query: string) {
-    try {
-      const res = await this.request(`search?query=${query}`, {
+    try {
+      const res = await this.request(`search?query=${query}${ignoreId ? ignoreId.map((id) => `&ignoreId=${id}`).join('') : ''}`, {
         dataType: 'json',
         timeout: 5000,
       });
@@ -39,7 +34,6 @@
       this.logger.error(err);
       throw new Error(err.message);
     }
->>>>>>> 4e063684
   }
   async getExtensionFromMarketPlace(extensionId: string) {
     try {
