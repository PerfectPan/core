import * as React from 'react';
import { observer } from 'mobx-react-lite';
import { Widget } from '@phosphor/widgets';
import { useInjectable } from '@ali/ide-core-browser/lib/react-hooks';
import './activity-bar.less';
import { ActivityBarService } from './activity-bar.service';
import { getIcon } from '@ali/ide-core-browser/lib/icon';

export const ActivityBar = observer(() => {

  const ref = React.useRef<HTMLElement | null>();
  const {
    handleSetting,
    getTabbarWidget,
  }: ActivityBarService = useInjectable(ActivityBarService);

  React.useEffect(() => {
    if (ref.current) {
      const tabbar = getTabbarWidget('left');
      Widget.attach(tabbar!.widget, ref.current!);
    }
  });

  return (
    <div className='activity-bar'>
      <div className='tab-container' ref={(ele) => ref.current = ele}></div>
<<<<<<< HEAD
      <div className='bottom-icon-container' onClick={() => activityBarService.handleSetting()}>
        <i className={`activity-icon ${getIcon('setting')}`}></i>
=======
      <div className='bottom-icon-container' onClick={handleSetting}>
        <i className='activity-icon volans_icon setting'></i>
>>>>>>> 2e0c9838
      </div>
    </div>
  );
});<|MERGE_RESOLUTION|>--- conflicted
+++ resolved
@@ -24,13 +24,8 @@
   return (
     <div className='activity-bar'>
       <div className='tab-container' ref={(ele) => ref.current = ele}></div>
-<<<<<<< HEAD
-      <div className='bottom-icon-container' onClick={() => activityBarService.handleSetting()}>
+      <div className='bottom-icon-container' onClick={handleSetting}>
         <i className={`activity-icon ${getIcon('setting')}`}></i>
-=======
-      <div className='bottom-icon-container' onClick={handleSetting}>
-        <i className='activity-icon volans_icon setting'></i>
->>>>>>> 2e0c9838
       </div>
     </div>
   );
