{
  "name": "@opensumi/ide-quick-open",
  "version": "2.20.3",
  "files": [
    "lib"
  ],
  "license": "MIT",
  "main": "lib/index.js",
  "typings": "lib/index.d.ts",
  "scripts": {
    "prepublishOnly": "npm run build",
    "build": "tsc --build ../../configs/ts/references/tsconfig.quick-open.json"
  },
  "repository": {
    "type": "git",
    "url": "git@github.com:opensumi/core.git"
  },
  "dependencies": {
    "@opensumi/ide-core-common": "2.20.3"
  },
  "devDependencies": {
    "@opensumi/ide-components": "2.20.3",
    "@opensumi/ide-core-browser": "2.20.3",
    "@opensumi/ide-dev-tool": "^1.3.1",
<<<<<<< HEAD
    "@opensumi/ide-monaco": "2.20.2",
    "@opensumi/ide-static-resource": "2.20.2",
    "@opensumi/ide-utils": "2.20.2",
    "@opensumi/ide-theme": "2.20.2",
    "@opensumi/ide-workspace": "2.20.2"
=======
    "@opensumi/ide-monaco": "2.20.3",
    "@opensumi/ide-static-resource": "2.20.3",
    "@opensumi/ide-theme": "2.20.3",
    "@opensumi/ide-workspace": "2.20.3"
>>>>>>> 3e7056a9
  }
}<|MERGE_RESOLUTION|>--- conflicted
+++ resolved
@@ -22,17 +22,10 @@
     "@opensumi/ide-components": "2.20.3",
     "@opensumi/ide-core-browser": "2.20.3",
     "@opensumi/ide-dev-tool": "^1.3.1",
-<<<<<<< HEAD
-    "@opensumi/ide-monaco": "2.20.2",
-    "@opensumi/ide-static-resource": "2.20.2",
-    "@opensumi/ide-utils": "2.20.2",
-    "@opensumi/ide-theme": "2.20.2",
-    "@opensumi/ide-workspace": "2.20.2"
-=======
     "@opensumi/ide-monaco": "2.20.3",
     "@opensumi/ide-static-resource": "2.20.3",
+    "@opensumi/ide-utils": "2.20.3",
     "@opensumi/ide-theme": "2.20.3",
     "@opensumi/ide-workspace": "2.20.3"
->>>>>>> 3e7056a9
   }
 }