--- conflicted
+++ resolved
@@ -1,10 +1,6 @@
 {
   "name": "@ali/ide-dev-tool",
-<<<<<<< HEAD
-  "version": "1.0.6-alpha.9",
-=======
   "version": "1.0.6-alpha.12",
->>>>>>> 27e264bb
   "description": "@ali/ide-dev-tool",
   "private": true,
   "repository": {
@@ -16,21 +12,12 @@
   },
   "gitHead": "1a1184d79f5c7ec241ba12087ef5ff7ce42be1c9",
   "dependencies": {
-<<<<<<< HEAD
-    "@ali/ide-connection": "^1.0.6-alpha.9",
-    "@ali/ide-core-browser": "^1.0.6-alpha.9",
-    "@ali/ide-core-common": "^1.0.6-alpha.9",
-    "@ali/ide-core-node": "^1.0.6-alpha.9",
-    "@ali/ide-language-server": "^1.0.6-alpha.4",
-    "@ali/ide-terminal-server": "^1.0.6-alpha.9",
-=======
     "@ali/ide-connection": "^1.0.6-alpha.12",
     "@ali/ide-core-browser": "^1.0.6-alpha.12",
     "@ali/ide-core-common": "^1.0.6-alpha.12",
     "@ali/ide-core-node": "^1.0.6-alpha.12",
     "@ali/ide-language-server": "^1.0.6-alpha.4",
     "@ali/ide-terminal-server": "^1.0.6-alpha.12",
->>>>>>> 27e264bb
     "@types/koa": "^2.0.48",
     "@types/koa-bodyparser": "^4.2.2",
     "css-loader": "^2.1.1",
