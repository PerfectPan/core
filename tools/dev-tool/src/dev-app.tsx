--- conflicted
+++ resolved
@@ -1,27 +1,19 @@
 import * as React from 'react';
 import * as ReactDom from 'react-dom';
-<<<<<<< HEAD
 import { App, SlotLocation, SlotMap, BrowserModule, AppProps, RootApp, IRootAppOpts, createClientConnection } from '@ali/ide-core-browser';
-import {StubClient} from '@ali/ide-connection';
 import { Injector, ConstructorOf, Provider } from '@ali/common-di';
-=======
-import { App, SlotLocation, SlotMap, BrowserModule, AppProps, RootApp, IRootAppOpts } from '@ali/ide-core-browser';
 // 引入公共样式文件
 import '@ali/ide-core-browser/lib/style/index.less';
->>>>>>> cea6bf08
 
 export function renderApp(main: BrowserModule, modules?: BrowserModule[]): void;
 export function renderApp(opts: IRootAppOpts): void;
 export function renderApp(arg1: BrowserModule | IRootAppOpts, arg2: BrowserModule[] = []) {
   let opts: IRootAppOpts;
   let modules: BrowserModule[];
-<<<<<<< HEAD
-  const slotMap: SlotMap = new Map();
+
   const injector = new Injector();
-=======
 
   let slotMap: SlotMap;
->>>>>>> cea6bf08
   if (arg1 instanceof BrowserModule) {
     modules = [arg1, ...arg2];
     slotMap = new Map();
@@ -30,11 +22,9 @@
     opts = arg1;
     slotMap = opts.slotMap || new Map();
   }
-<<<<<<< HEAD
+
   opts.injector = injector;
-=======
   opts.slotMap = slotMap;
->>>>>>> cea6bf08
 
   const app = new RootApp(opts);
   const firstModule = app.browserModules.values().next().value;
