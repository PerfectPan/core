--- conflicted
+++ resolved
@@ -1,12 +1,9 @@
 import * as React from 'react';
 import * as ReactDom from 'react-dom';
-<<<<<<< HEAD
-import { App, SlotLocation, SlotMap, BrowserModule } from '@ali/ide-core-browser';
+import { App, SlotLocation, SlotMap, BrowserModule, AppProps, RootApp, IRootAppOpts } from '@ali/ide-core-browser';
+// 引入公共样式文件
 import 'font-awesome/css/font-awesome.min.css';
 import '@ali/ide-core-browser/lib/style/index.less';
-=======
-import { App, SlotLocation, SlotMap, BrowserModule, AppProps, RootApp, IRootAppOpts } from '@ali/ide-core-browser';
->>>>>>> 9768c78f
 
 export function renderApp(main: BrowserModule, modules?: BrowserModule[]): void;
 export function renderApp(opts: IRootAppOpts): void;
